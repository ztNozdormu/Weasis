/*******************************************************************************
 * Copyright (c) 2017 Weasis Team.
 * All rights reserved. This program and the accompanying materials
 * are made available under the terms of the Eclipse Public License v1.0
 * which accompanies this distribution, and is available at
 * http://www.eclipse.org/legal/epl-v10.html
 * 
 * Contributors:
 *     Nicolas Roduit - initial API and implementation
 *     Tomas Skripcak  - initial API and implementation
 ******************************************************************************/
package org.weasis.dicom.rt;

import java.awt.Color;
<<<<<<< HEAD
import java.util.*;
=======
import java.util.ArrayList;
import java.util.Arrays;
import java.util.Collections;
import java.util.Date;
import java.util.HashMap;
import java.util.List;
import java.util.Map;
import java.util.Objects;
import java.util.Random;
>>>>>>> 053c6ec3
import java.util.stream.DoubleStream;

import org.apache.commons.math3.analysis.interpolation.LinearInterpolator;
import org.apache.commons.math3.analysis.polynomials.PolynomialSplineFunction;
import org.dcm4che3.data.Attributes;
import org.dcm4che3.data.Sequence;
import org.dcm4che3.data.Tag;
import org.dcm4che3.data.UID;
import org.slf4j.Logger;
import org.slf4j.LoggerFactory;
import org.weasis.core.api.gui.util.MathUtil;
import org.weasis.core.api.media.data.MediaElement;
import org.weasis.core.api.util.StringUtil;
import org.weasis.dicom.codec.DcmMediaReader;
import org.weasis.dicom.codec.PresentationStateReader;
import org.weasis.dicom.codec.TagD;
import org.weasis.dicom.codec.utils.DicomMediaUtils;

/**
 * RtSet is a collection of linked DICOM-RT entities that form the whole treatment case (Plans, Doses, StructureSets)
 */
public class RtSet {

    private static final Logger LOGGER = LoggerFactory.getLogger(RtSet.class);

    private final Map<RtSpecialElement, Plan> plans = new HashMap<>();
    private final Map<RtSpecialElement, StructureSet> structures = new HashMap<>();
<<<<<<< HEAD
    
=======

>>>>>>> 053c6ec3
    private final Map<String, ArrayList<Contour>> contourMap = new HashMap<>();

    private final List<MediaElement> rtElements;

    public RtSet(List<MediaElement> rtElements) {
        this.rtElements = Objects.requireNonNull(rtElements);

        for (MediaElement rt : rtElements) {
            String sopUID = TagD.getTagValue(rt, Tag.SOPClassUID, String.class);
<<<<<<< HEAD
            if (UID.RTStructureSetStorage.equals(sopUID)) {
                initStructures(rt);
            } else if (UID.RTPlanStorage.equals(sopUID)) {
                initPlan(rt);
=======
            if (UID.RTStructureSetStorage.equals(sopUID) && rt instanceof RtSpecialElement) {
                initStructures((RtSpecialElement) rt);
            } else if (UID.RTPlanStorage.equals(sopUID) && rt instanceof RtSpecialElement) {
                initPlan((RtSpecialElement) rt);
>>>>>>> 053c6ec3
            } else if (UID.RTDoseStorage.equals(sopUID)) {
                initDose(rt);
            }
        }
    }

    private void initStructures(RtSpecialElement rtElement) {
<<<<<<< HEAD
        
=======

>>>>>>> 053c6ec3
        Attributes dcmItems = rtElement.getMediaReader().getDicomObject();
        if (dcmItems != null) {
            String label = dcmItems.getString(Tag.StructureSetLabel);
            Date datetime = dcmItems.getDate(Tag.StructureSetDateAndTime);
            StructureSet stucts = new StructureSet(label, datetime);

            // Locate the name and number of each ROI
            for (Attributes ssROIseq : dcmItems.getSequence(Tag.StructureSetROISequence)) {
                Structure structure = new Structure();
                structure.setRoiNumber(ssROIseq.getInt(Tag.ROINumber, -1));
                structure.setRoiName(ssROIseq.getString(Tag.ROIName));
                stucts.put(structure.getRoiNumber(), new StructureLayer(structure));
            }

            structures.put(rtElement, stucts);

            // Determine the type of each structure (PTV, organ, external, etc)
            for (Attributes rtROIObsSeq : dcmItems.getSequence(Tag.RTROIObservationsSequence)) {
                StructureLayer layer = stucts.get(rtROIObsSeq.getInt(Tag.ReferencedROINumber, -1));
                if (layer != null) {
                    layer.getStructure().setObservationNumber(rtROIObsSeq.getInt(Tag.ObservationNumber, -1));
                    layer.getStructure().setRtRoiInterpretedType(rtROIObsSeq.getString(Tag.RTROIInterpretedType));
                    layer.getStructure().setRoiObservationLabel(rtROIObsSeq.getString(Tag.ROIObservationLabel));
                }
            }

            // The coordinate data of each ROI is stored within ROIContourSequence
            for (Attributes roiContourSeq : dcmItems.getSequence(Tag.ROIContourSequence)) {
                StructureLayer layer = stucts.get(roiContourSeq.getInt(Tag.ReferencedROINumber, -1));
                if (layer == null) {
                    continue;
                }

                // Get the RGB color triplet for the current ROI if it exists
                String[] valColors = roiContourSeq.getStrings(Tag.ROIDisplayColor);
                int[] rgb = null;
                if (valColors != null && valColors.length == 3) {
                    rgb = new int[] { Integer.parseInt(valColors[0]), Integer.parseInt(valColors[1]),
                        Integer.parseInt(valColors[2]) };
                } else {
                    Random rand = new Random();
                    rgb = new int[] { rand.nextInt(255), rand.nextInt(255), rand.nextInt(255) };
                }

                Color color = PresentationStateReader.getRGBColor(255, null, rgb);
                layer.getStructure().setColor(color);

                Map<Double, ArrayList<Contour>> planes = new HashMap<>();

                Sequence cseq = roiContourSeq.getSequence(Tag.ContourSequence);
                if (cseq != null) {
                    // Locate the contour sequence for each referenced ROI
                    for (Attributes contour : cseq) {
                        // For each plane, initialize a new plane dictionary
                        Contour plane = new Contour(layer);

                        // Determine all the plane properties
                        plane.setGeometricType(contour.getString(Tag.ContourGeometricType));
                        plane.setContourSlabThickness(
                            DicomMediaUtils.getDoubleFromDicomElement(contour, Tag.ContourSlabThickness, null));
                        plane.setContourOffsetVector(
                            DicomMediaUtils.getDoubleArrayFromDicomElement(contour, Tag.ContourOffsetVector, null));
                        Integer pts =
                            DicomMediaUtils.getIntegerFromDicomElement(contour, Tag.NumberOfContourPoints, -1);
                        plane.setContourPoints(pts);

                        double[] points = contour.getDoubles(Tag.ContourData);
                        if (points != null && points.length % 3 == 0) {
                            plane.setPoints(points);
                            if (pts == -1) {
                                plane.setContourPoints(points.length / 3);
                            }
                        }

                        // Each plane which coincides with a image slice will have a unique ID
                        // take the first one
                        for (Attributes images : contour.getSequence(Tag.ContourImageSequence)) {
                            String sopUID = images.getString(Tag.ReferencedSOPInstanceUID);
                            if (StringUtil.hasText(sopUID)) {
                                ArrayList<Contour> pls = contourMap.get(sopUID);
                                if (pls == null) {
                                    pls = new ArrayList<>();
                                    contourMap.put(sopUID, pls);
                                }
                                pls.add(plane);
                            }
                        }

                        // Add each plane to the planes dictionary of the current ROI
                        double z = plane.getCoordinateZ();

                        // If there are no contour on specific z position
                        if (!planes.containsKey(z)) {
                            planes.put(z, new ArrayList<Contour>());
                            planes.get(z).add(plane);
                        }

                    }
                }

                // Calculate the plane thickness for the current ROI
                layer.getStructure().setThickness(calculatePlaneThickness(planes));

                // Add the planes dictionary to the current ROI
                layer.getStructure().setPlanes(planes);
            }

        }
    }

    /**
     * Calculates the structure plane thickness
     *
     * @return structure plane thickness
     */
    private static double calculatePlaneThickness(Map<Double, ArrayList<Contour>> planesMap) {
        // Sort the list of z coordinates
        List<Double> planes = new ArrayList<>();
        for (Double z : planesMap.keySet()) {
            planes.add(z);
        }
        Collections.sort(planes);
        
        // Set maximum thickness as initial value
        double thickness = 10000;

<<<<<<< HEAD
=======
        // Set maximum thickness as initial value
        double thickness = 10000;

>>>>>>> 053c6ec3
        // Compare z of each two next to each other planes in order to find the minimal shift in z
        for (int i = 1; i < planes.size(); i++) {
            double newThickness = planes.get(i) - planes.get(i - 1);
            if (newThickness < thickness) {
                thickness = newThickness;
            }
        }

        // When no other then initial thickness was detected, set 0
        if (thickness > 9999) {
            thickness = 0.0;
        }

        return thickness;
    }

<<<<<<< HEAD
    private void initDose(RtSpecialElement rtElement) {
        
        Attributes dcmItems = rtElement.getMediaReader().getDicomObject();
=======
    private void initDose(MediaElement rtElement) {
        Attributes dcmItems = ((DcmMediaReader) rtElement.getMediaReader()).getDicomObject();
>>>>>>> 053c6ec3
        if (dcmItems != null) {

            Dose rtDose = new Dose();

            rtDose.setSopInstanceUid(dcmItems.getString(Tag.SOPInstanceUID));
            rtDose.setDoseUnit(dcmItems.getString(Tag.DoseUnits));
            rtDose.setDoseType(dcmItems.getString(Tag.DoseType));
            rtDose.setDoseSummationType(dcmItems.getString(Tag.DoseSummationType));
            rtDose.setDoseGridScaling(dcmItems.getDouble(Tag.DoseGridScaling, 0.0));

            // Check whether DVH is included
            Sequence dvhSeq = dcmItems.getSequence(Tag.DVHSequence);
            if (dvhSeq != null) {
                List<Dvh> dvhs = new ArrayList<>();
                for (Attributes dvhAttributes : dvhSeq) {

                    // Need to refer to delineated contour
                    Dvh rtDvh = null;
                    Sequence dvhRefRoiSeq = dvhAttributes.getSequence(Tag.DVHReferencedROISequence);
                    if (dvhRefRoiSeq == null) {
                        continue;
                    } else if (dvhRefRoiSeq.size() == 1) {
                        rtDvh = new Dvh();
                        Attributes dvhRefRoiAttributes = dvhRefRoiSeq.get(0);
<<<<<<< HEAD
                        rtDvh.setReferencedRoiNumber(
                                dvhRefRoiAttributes.getInt(Tag.ReferencedROINumber, -1)
                        );
=======
                        rtDvh.setReferencedRoiNumber(dvhRefRoiAttributes.getInt(Tag.ReferencedROINumber, -1));
>>>>>>> 053c6ec3

                        LOGGER.debug("Found DVH for ROI: " + rtDvh.getReferencedRoiNumber());
                    }

                    if (rtDvh != null) {
                        // Convert Differential DVH to Cumulative
                        if (dvhSeq.get(0).getString(Tag.DVHType).equals("DIFFERENTIAL")) {

                            LOGGER.info("Not supported: converting differential DVH to cumulative");
<<<<<<< HEAD
                            
=======

>>>>>>> 053c6ec3
                            double[] data = dvhAttributes.getDoubles(Tag.DVHData);
                            if (data != null && data.length % 2 == 0) {

                                // X of histogram
<<<<<<< HEAD
                                double[] dose =  new double[data.length / 2];
=======
                                double[] dose = new double[data.length / 2];
>>>>>>> 053c6ec3

                                // Y of histogram
                                double[] volume = new double[data.length / 2];

                                // Separate the dose and volume values into distinct arrays
                                for (int i = 0; i < data.length; i = i + 2) {
                                    dose[i] = data[i];
<<<<<<< HEAD
                                    volume[i] = data[i+1];
                                }

                                // Get the min and max dose in cGy
                                int minDose = (int)(dose[0] * 100);
                                int maxDose = (int) DoubleStream.of(dose).sum();

                                // Get volume values
                                double maxVolume =  DoubleStream.of(volume).sum();
=======
                                    volume[i] = data[i + 1];
                                }

                                // Get the min and max dose in cGy
                                int minDose = (int) (dose[0] * 100);
                                int maxDose = (int) DoubleStream.of(dose).sum();

                                // Get volume values
                                double maxVolume = DoubleStream.of(volume).sum();
>>>>>>> 053c6ec3

                                // Determine the dose values that are missing from the original data
                                int[] missingDose = new int[minDose];
                                for (int j = 0; j < minDose; j++) {
                                    missingDose[j] *= maxVolume;
                                }
<<<<<<< HEAD
                                
=======

>>>>>>> 053c6ec3
                                // Cumulative dose - x of histogram
                                // Cumulative volume data - y of histogram
                                double[] cumVolume = new double[dose.length];
                                double[] cumDose = new double[dose.length];
                                for (int k = 0; k < dose.length; k++) {
                                    cumVolume[k] = DoubleStream.of(Arrays.copyOfRange(volume, k, dose.length)).sum();
                                    cumDose[k] = DoubleStream.of(Arrays.copyOfRange(dose, 0, k)).sum() * 100;
                                }
<<<<<<< HEAD
                                
=======

>>>>>>> 053c6ec3
                                // Interpolated dose data for 1 cGy bins (between min and max)
                                int[] interpDose = new int[maxDose + 1 - minDose];
                                int m = 0;
                                for (int l = minDose; l < maxDose + 1; l++) {
                                    interpDose[m] = l;
                                    m++;
                                }
<<<<<<< HEAD

                                // Interpolated volume data
                                double[] interpCumVolume = interpolate(interpDose, cumDose, cumVolume);

                                // Append the interpolated values to the missing dose values
                                double[] cumDvhData = new double[missingDose.length + interpCumVolume.length];
                                for (int n = 0; n < missingDose.length + interpCumVolume.length; n++) {
                                    if (n < missingDose.length) {
                                        cumDvhData[n] = missingDose[n];
                                    }
                                    else {
                                        cumDvhData[n] = interpCumVolume[n - missingDose.length];
                                    }
                                }

                                rtDvh.setDvhData(cumDvhData);
                                rtDvh.setDvhNumberOfBins(cumDvhData.length);
                            }
                        }
                        // Cumulative
                        else {
                            // "filler" values are included in DVH data array (every second is DVH value)
                            double[] data = dvhAttributes.getDoubles(Tag.DVHData);
                            if (data != null && data.length % 2 == 0) {
                                double[] newData =  new double [data.length / 2];

                                int j = 0;
                                for (int i = 1; i < data.length; i = i + 2) {
                                    newData[j] = data[i];
                                    j++;
                                }

                                rtDvh.setDvhData(newData);
                            }

                            rtDvh.setDvhNumberOfBins(dvhAttributes.getInt(Tag.DVHNumberOfBins, -1));
                        }

                        // Always cumulative - differential was converted
                        rtDvh.setType("CUMULATIVE");
                        rtDvh.setDoseUnit(dvhAttributes.getString(Tag.DoseUnits));
                        rtDvh.setDoseType(dvhAttributes.getString(Tag.DoseType));
                        rtDvh.setDvhDoseScaling(dvhAttributes.getDouble(Tag.DVHDoseScaling, 1.0));
                        rtDvh.setDvhVolumeUnit(dvhAttributes.getString(Tag.DVHVolumeUnits));
                        // -1.0 means that it needs to be calculated later
                        rtDvh.setDvhMinimumDose(dvhAttributes.getDouble(Tag.DVHMinimumDose, -1.0));
                        rtDvh.setDvhMaximumDose(dvhAttributes.getDouble(Tag.DVHMaximumDose, -1.0));
                        rtDvh.setDvhMeanDose(dvhAttributes.getDouble(Tag.DVHMeanDose, -1.0));

                        dvhs.add(rtDvh);
                    }
                }

=======

                                // Interpolated volume data
                                double[] interpCumVolume = interpolate(interpDose, cumDose, cumVolume);

                                // Append the interpolated values to the missing dose values
                                double[] cumDvhData = new double[missingDose.length + interpCumVolume.length];
                                for (int n = 0; n < missingDose.length + interpCumVolume.length; n++) {
                                    if (n < missingDose.length) {
                                        cumDvhData[n] = missingDose[n];
                                    } else {
                                        cumDvhData[n] = interpCumVolume[n - missingDose.length];
                                    }
                                }

                                rtDvh.setDvhData(cumDvhData);
                                rtDvh.setDvhNumberOfBins(cumDvhData.length);
                            }
                        }
                        // Cumulative
                        else {
                            // "filler" values are included in DVH data array (every second is DVH value)
                            double[] data = dvhAttributes.getDoubles(Tag.DVHData);
                            if (data != null && data.length % 2 == 0) {
                                double[] newData = new double[data.length / 2];

                                int j = 0;
                                for (int i = 1; i < data.length; i = i + 2) {
                                    newData[j] = data[i];
                                    j++;
                                }

                                rtDvh.setDvhData(newData);
                            }

                            rtDvh.setDvhNumberOfBins(dvhAttributes.getInt(Tag.DVHNumberOfBins, -1));
                        }

                        // Always cumulative - differential was converted
                        rtDvh.setType("CUMULATIVE");
                        rtDvh.setDoseUnit(dvhAttributes.getString(Tag.DoseUnits));
                        rtDvh.setDoseType(dvhAttributes.getString(Tag.DoseType));
                        rtDvh.setDvhDoseScaling(dvhAttributes.getDouble(Tag.DVHDoseScaling, 1.0));
                        rtDvh.setDvhVolumeUnit(dvhAttributes.getString(Tag.DVHVolumeUnits));
                        // -1.0 means that it needs to be calculated later
                        rtDvh.setDvhMinimumDose(dvhAttributes.getDouble(Tag.DVHMinimumDose, -1.0));
                        rtDvh.setDvhMaximumDose(dvhAttributes.getDouble(Tag.DVHMaximumDose, -1.0));
                        rtDvh.setDvhMeanDose(dvhAttributes.getDouble(Tag.DVHMeanDose, -1.0));

                        dvhs.add(rtDvh);
                    }
                }

>>>>>>> 053c6ec3
                rtDose.setRtDvhs(dvhs);
            }
        }
    }

    private void initPlan(RtSpecialElement rtElement) {

        Attributes dcmItems = rtElement.getMediaReader().getDicomObject();
        if (dcmItems != null) {
            Plan plan = new Plan();
            plan.setLabel(dcmItems.getString(Tag.RTPlanLabel));
            plan.setName(dcmItems.getString(Tag.RTPlanName));
            plan.setDescription(dcmItems.getString(Tag.RTPlanDescription));
            plan.setDate(dcmItems.getDate(Tag.RTPlanDateAndTime));
            plan.setGeometry(dcmItems.getString(Tag.RTPlanGeometry));
<<<<<<< HEAD
            
=======

>>>>>>> 053c6ec3
            plan.setRxDose(0.0);

            // When DoseReferenceSequence is defined - get prescribed dose from there (in cGy unit)
            for (Attributes doseRef : dcmItems.getSequence(Tag.DoseReferenceSequence)) {

                String doseRefStructType = doseRef.getString(Tag.DoseReferenceStructureType);

                // POINT (dose reference point specified as ROI)
                if ("POINT".equals(doseRefStructType)) {
                    // NOOP
                    LOGGER.info("Not supported: dose reference point specified as ROI");
                }

                // VOLUME structure is associated with dose (dose reference volume specified as ROI)
                else if ("VOLUME".equals(doseRefStructType)) {
                    Double targetPrescDose =
<<<<<<< HEAD
                            DicomMediaUtils.getDoubleFromDicomElement(doseRef, Tag.TargetPrescriptionDose, null);
                    
=======
                        DicomMediaUtils.getDoubleFromDicomElement(doseRef, Tag.TargetPrescriptionDose, null);

>>>>>>> 053c6ec3
                    if (targetPrescDose != null) {
                        plan.setRxDose(targetPrescDose * 100);
                    }
                }

                // COORDINATES (point specified by Dose Reference Point Coordinates (300A,0018))
                else if ("COORDINATES".equals(doseRefStructType)) {
                    // NOOP
                    LOGGER.info("Not supported: dose reference point specified by coordinates");
                }

<<<<<<< HEAD

=======
>>>>>>> 053c6ec3
                // SITE structure is associated with dose (dose reference clinical site)
                else if ("SITE".equals(doseRefStructType)) {

                    // Add user defined dose description to plan name
                    String doseRefDesc = doseRef.getString(Tag.DoseReferenceDescription);
                    if (StringUtil.hasText(doseRefDesc)) {
                        plan.setName(plan.getName() + " - " + doseRefDesc);
                    }

                    Double targetPrescDose =
                            DicomMediaUtils.getDoubleFromDicomElement(doseRef, Tag.TargetPrescriptionDose, null);
                    if (targetPrescDose != null) {
                        double rxDose = targetPrescDose * 100;
                        if (rxDose > plan.getRxDose()) {
                            plan.setRxDose(rxDose);
                        }
                    }
                }
            }

            // When fractionation group sequence is defined get prescribed dose from there (in cGy unit)
            if (MathUtil.isEqualToZero(plan.getRxDose())) {
                for (Attributes fractionGroup : dcmItems.getSequence(Tag.FractionGroupSequence)) {
                    Integer fx =
                        DicomMediaUtils.getIntegerFromDicomElement(fractionGroup, Tag.NumberOfFractionsPlanned, null);
                    if (fx != null) {
                        for (Attributes beam : fractionGroup.getSequence(Tag.ReferencedBeamSequence)) {

<<<<<<< HEAD

=======
>>>>>>> 053c6ec3
                            if (beam.contains(Tag.BeamDose) && beam.containsValue(Tag.BeamDose)) {
                                Double rxDose = plan.getRxDose();
                                Double beamDose = DicomMediaUtils.getDoubleFromDicomElement(beam, Tag.BeamDose, null);
                                if (beamDose != null && rxDose != null) {
                                    plan.setRxDose(rxDose + (beamDose * fx * 100));
                                }
                            }
                        }
                    }

                    // Only first one
                    break;
                }
            }

            // To int
            // plan.setRxDose(plan.getRxDose().floatToIntBits());

            plans.put(rtElement, plan);
        }
    }

    public StructureSet getStructureSet(RtSpecialElement rt) {
        return structures.get(rt);
    }

    public Map<RtSpecialElement, StructureSet> getStructures() {
        return structures;
    }

    public RtSpecialElement getFirstStructure() {
        if (structures.isEmpty()) {
            return null;
        }
        return structures.keySet().iterator().next();
    }

    public Map<String, ArrayList<Contour>> getContourMap() {
        return contourMap;
    }

    public List<MediaElement> getRtElements() {
        return rtElements;
    }

    private static double[] interpolate(int[] interpolatedX, double[] xCoordinates, double[] yCoordinates) {
        double[] interpolatedY = new double[interpolatedX.length];

        LinearInterpolator li = new LinearInterpolator();
        PolynomialSplineFunction psf = li.interpolate(xCoordinates, yCoordinates);

        for (int i = 0; i <= interpolatedX.length; ++i) {
            interpolatedY[0] = psf.value(interpolatedX[i]);
        }

        return interpolatedY;
    }

}<|MERGE_RESOLUTION|>--- conflicted
+++ resolved
@@ -4,7 +4,7 @@
  * are made available under the terms of the Eclipse Public License v1.0
  * which accompanies this distribution, and is available at
  * http://www.eclipse.org/legal/epl-v10.html
- * 
+ *
  * Contributors:
  *     Nicolas Roduit - initial API and implementation
  *     Tomas Skripcak  - initial API and implementation
@@ -12,9 +12,6 @@
 package org.weasis.dicom.rt;
 
 import java.awt.Color;
-<<<<<<< HEAD
-import java.util.*;
-=======
 import java.util.ArrayList;
 import java.util.Arrays;
 import java.util.Collections;
@@ -24,7 +21,6 @@
 import java.util.Map;
 import java.util.Objects;
 import java.util.Random;
->>>>>>> 053c6ec3
 import java.util.stream.DoubleStream;
 
 import org.apache.commons.math3.analysis.interpolation.LinearInterpolator;
@@ -52,11 +48,7 @@
 
     private final Map<RtSpecialElement, Plan> plans = new HashMap<>();
     private final Map<RtSpecialElement, StructureSet> structures = new HashMap<>();
-<<<<<<< HEAD
-    
-=======
-
->>>>>>> 053c6ec3
+
     private final Map<String, ArrayList<Contour>> contourMap = new HashMap<>();
 
     private final List<MediaElement> rtElements;
@@ -66,17 +58,10 @@
 
         for (MediaElement rt : rtElements) {
             String sopUID = TagD.getTagValue(rt, Tag.SOPClassUID, String.class);
-<<<<<<< HEAD
-            if (UID.RTStructureSetStorage.equals(sopUID)) {
-                initStructures(rt);
-            } else if (UID.RTPlanStorage.equals(sopUID)) {
-                initPlan(rt);
-=======
             if (UID.RTStructureSetStorage.equals(sopUID) && rt instanceof RtSpecialElement) {
                 initStructures((RtSpecialElement) rt);
             } else if (UID.RTPlanStorage.equals(sopUID) && rt instanceof RtSpecialElement) {
                 initPlan((RtSpecialElement) rt);
->>>>>>> 053c6ec3
             } else if (UID.RTDoseStorage.equals(sopUID)) {
                 initDose(rt);
             }
@@ -84,11 +69,7 @@
     }
 
     private void initStructures(RtSpecialElement rtElement) {
-<<<<<<< HEAD
-        
-=======
-
->>>>>>> 053c6ec3
+
         Attributes dcmItems = rtElement.getMediaReader().getDicomObject();
         if (dcmItems != null) {
             String label = dcmItems.getString(Tag.StructureSetLabel);
@@ -127,7 +108,7 @@
                 int[] rgb = null;
                 if (valColors != null && valColors.length == 3) {
                     rgb = new int[] { Integer.parseInt(valColors[0]), Integer.parseInt(valColors[1]),
-                        Integer.parseInt(valColors[2]) };
+                            Integer.parseInt(valColors[2]) };
                 } else {
                     Random rand = new Random();
                     rgb = new int[] { rand.nextInt(255), rand.nextInt(255), rand.nextInt(255) };
@@ -148,11 +129,11 @@
                         // Determine all the plane properties
                         plane.setGeometricType(contour.getString(Tag.ContourGeometricType));
                         plane.setContourSlabThickness(
-                            DicomMediaUtils.getDoubleFromDicomElement(contour, Tag.ContourSlabThickness, null));
+                                DicomMediaUtils.getDoubleFromDicomElement(contour, Tag.ContourSlabThickness, null));
                         plane.setContourOffsetVector(
-                            DicomMediaUtils.getDoubleArrayFromDicomElement(contour, Tag.ContourOffsetVector, null));
+                                DicomMediaUtils.getDoubleArrayFromDicomElement(contour, Tag.ContourOffsetVector, null));
                         Integer pts =
-                            DicomMediaUtils.getIntegerFromDicomElement(contour, Tag.NumberOfContourPoints, -1);
+                                DicomMediaUtils.getIntegerFromDicomElement(contour, Tag.NumberOfContourPoints, -1);
                         plane.setContourPoints(pts);
 
                         double[] points = contour.getDoubles(Tag.ContourData);
@@ -211,16 +192,10 @@
             planes.add(z);
         }
         Collections.sort(planes);
-        
+
         // Set maximum thickness as initial value
         double thickness = 10000;
 
-<<<<<<< HEAD
-=======
-        // Set maximum thickness as initial value
-        double thickness = 10000;
-
->>>>>>> 053c6ec3
         // Compare z of each two next to each other planes in order to find the minimal shift in z
         for (int i = 1; i < planes.size(); i++) {
             double newThickness = planes.get(i) - planes.get(i - 1);
@@ -237,14 +212,8 @@
         return thickness;
     }
 
-<<<<<<< HEAD
-    private void initDose(RtSpecialElement rtElement) {
-        
-        Attributes dcmItems = rtElement.getMediaReader().getDicomObject();
-=======
     private void initDose(MediaElement rtElement) {
         Attributes dcmItems = ((DcmMediaReader) rtElement.getMediaReader()).getDicomObject();
->>>>>>> 053c6ec3
         if (dcmItems != null) {
 
             Dose rtDose = new Dose();
@@ -269,13 +238,7 @@
                     } else if (dvhRefRoiSeq.size() == 1) {
                         rtDvh = new Dvh();
                         Attributes dvhRefRoiAttributes = dvhRefRoiSeq.get(0);
-<<<<<<< HEAD
-                        rtDvh.setReferencedRoiNumber(
-                                dvhRefRoiAttributes.getInt(Tag.ReferencedROINumber, -1)
-                        );
-=======
                         rtDvh.setReferencedRoiNumber(dvhRefRoiAttributes.getInt(Tag.ReferencedROINumber, -1));
->>>>>>> 053c6ec3
 
                         LOGGER.debug("Found DVH for ROI: " + rtDvh.getReferencedRoiNumber());
                     }
@@ -285,20 +248,12 @@
                         if (dvhSeq.get(0).getString(Tag.DVHType).equals("DIFFERENTIAL")) {
 
                             LOGGER.info("Not supported: converting differential DVH to cumulative");
-<<<<<<< HEAD
-                            
-=======
-
->>>>>>> 053c6ec3
+
                             double[] data = dvhAttributes.getDoubles(Tag.DVHData);
                             if (data != null && data.length % 2 == 0) {
 
                                 // X of histogram
-<<<<<<< HEAD
-                                double[] dose =  new double[data.length / 2];
-=======
                                 double[] dose = new double[data.length / 2];
->>>>>>> 053c6ec3
 
                                 // Y of histogram
                                 double[] volume = new double[data.length / 2];
@@ -306,17 +261,6 @@
                                 // Separate the dose and volume values into distinct arrays
                                 for (int i = 0; i < data.length; i = i + 2) {
                                     dose[i] = data[i];
-<<<<<<< HEAD
-                                    volume[i] = data[i+1];
-                                }
-
-                                // Get the min and max dose in cGy
-                                int minDose = (int)(dose[0] * 100);
-                                int maxDose = (int) DoubleStream.of(dose).sum();
-
-                                // Get volume values
-                                double maxVolume =  DoubleStream.of(volume).sum();
-=======
                                     volume[i] = data[i + 1];
                                 }
 
@@ -326,18 +270,13 @@
 
                                 // Get volume values
                                 double maxVolume = DoubleStream.of(volume).sum();
->>>>>>> 053c6ec3
 
                                 // Determine the dose values that are missing from the original data
                                 int[] missingDose = new int[minDose];
                                 for (int j = 0; j < minDose; j++) {
                                     missingDose[j] *= maxVolume;
                                 }
-<<<<<<< HEAD
-                                
-=======
-
->>>>>>> 053c6ec3
+
                                 // Cumulative dose - x of histogram
                                 // Cumulative volume data - y of histogram
                                 double[] cumVolume = new double[dose.length];
@@ -346,11 +285,7 @@
                                     cumVolume[k] = DoubleStream.of(Arrays.copyOfRange(volume, k, dose.length)).sum();
                                     cumDose[k] = DoubleStream.of(Arrays.copyOfRange(dose, 0, k)).sum() * 100;
                                 }
-<<<<<<< HEAD
-                                
-=======
-
->>>>>>> 053c6ec3
+
                                 // Interpolated dose data for 1 cGy bins (between min and max)
                                 int[] interpDose = new int[maxDose + 1 - minDose];
                                 int m = 0;
@@ -358,7 +293,6 @@
                                     interpDose[m] = l;
                                     m++;
                                 }
-<<<<<<< HEAD
 
                                 // Interpolated volume data
                                 double[] interpCumVolume = interpolate(interpDose, cumDose, cumVolume);
@@ -368,8 +302,7 @@
                                 for (int n = 0; n < missingDose.length + interpCumVolume.length; n++) {
                                     if (n < missingDose.length) {
                                         cumDvhData[n] = missingDose[n];
-                                    }
-                                    else {
+                                    } else {
                                         cumDvhData[n] = interpCumVolume[n - missingDose.length];
                                     }
                                 }
@@ -383,7 +316,7 @@
                             // "filler" values are included in DVH data array (every second is DVH value)
                             double[] data = dvhAttributes.getDoubles(Tag.DVHData);
                             if (data != null && data.length % 2 == 0) {
-                                double[] newData =  new double [data.length / 2];
+                                double[] newData = new double[data.length / 2];
 
                                 int j = 0;
                                 for (int i = 1; i < data.length; i = i + 2) {
@@ -412,60 +345,6 @@
                     }
                 }
 
-=======
-
-                                // Interpolated volume data
-                                double[] interpCumVolume = interpolate(interpDose, cumDose, cumVolume);
-
-                                // Append the interpolated values to the missing dose values
-                                double[] cumDvhData = new double[missingDose.length + interpCumVolume.length];
-                                for (int n = 0; n < missingDose.length + interpCumVolume.length; n++) {
-                                    if (n < missingDose.length) {
-                                        cumDvhData[n] = missingDose[n];
-                                    } else {
-                                        cumDvhData[n] = interpCumVolume[n - missingDose.length];
-                                    }
-                                }
-
-                                rtDvh.setDvhData(cumDvhData);
-                                rtDvh.setDvhNumberOfBins(cumDvhData.length);
-                            }
-                        }
-                        // Cumulative
-                        else {
-                            // "filler" values are included in DVH data array (every second is DVH value)
-                            double[] data = dvhAttributes.getDoubles(Tag.DVHData);
-                            if (data != null && data.length % 2 == 0) {
-                                double[] newData = new double[data.length / 2];
-
-                                int j = 0;
-                                for (int i = 1; i < data.length; i = i + 2) {
-                                    newData[j] = data[i];
-                                    j++;
-                                }
-
-                                rtDvh.setDvhData(newData);
-                            }
-
-                            rtDvh.setDvhNumberOfBins(dvhAttributes.getInt(Tag.DVHNumberOfBins, -1));
-                        }
-
-                        // Always cumulative - differential was converted
-                        rtDvh.setType("CUMULATIVE");
-                        rtDvh.setDoseUnit(dvhAttributes.getString(Tag.DoseUnits));
-                        rtDvh.setDoseType(dvhAttributes.getString(Tag.DoseType));
-                        rtDvh.setDvhDoseScaling(dvhAttributes.getDouble(Tag.DVHDoseScaling, 1.0));
-                        rtDvh.setDvhVolumeUnit(dvhAttributes.getString(Tag.DVHVolumeUnits));
-                        // -1.0 means that it needs to be calculated later
-                        rtDvh.setDvhMinimumDose(dvhAttributes.getDouble(Tag.DVHMinimumDose, -1.0));
-                        rtDvh.setDvhMaximumDose(dvhAttributes.getDouble(Tag.DVHMaximumDose, -1.0));
-                        rtDvh.setDvhMeanDose(dvhAttributes.getDouble(Tag.DVHMeanDose, -1.0));
-
-                        dvhs.add(rtDvh);
-                    }
-                }
-
->>>>>>> 053c6ec3
                 rtDose.setRtDvhs(dvhs);
             }
         }
@@ -481,11 +360,7 @@
             plan.setDescription(dcmItems.getString(Tag.RTPlanDescription));
             plan.setDate(dcmItems.getDate(Tag.RTPlanDateAndTime));
             plan.setGeometry(dcmItems.getString(Tag.RTPlanGeometry));
-<<<<<<< HEAD
-            
-=======
-
->>>>>>> 053c6ec3
+
             plan.setRxDose(0.0);
 
             // When DoseReferenceSequence is defined - get prescribed dose from there (in cGy unit)
@@ -502,13 +377,8 @@
                 // VOLUME structure is associated with dose (dose reference volume specified as ROI)
                 else if ("VOLUME".equals(doseRefStructType)) {
                     Double targetPrescDose =
-<<<<<<< HEAD
                             DicomMediaUtils.getDoubleFromDicomElement(doseRef, Tag.TargetPrescriptionDose, null);
-                    
-=======
-                        DicomMediaUtils.getDoubleFromDicomElement(doseRef, Tag.TargetPrescriptionDose, null);
-
->>>>>>> 053c6ec3
+
                     if (targetPrescDose != null) {
                         plan.setRxDose(targetPrescDose * 100);
                     }
@@ -520,10 +390,6 @@
                     LOGGER.info("Not supported: dose reference point specified by coordinates");
                 }
 
-<<<<<<< HEAD
-
-=======
->>>>>>> 053c6ec3
                 // SITE structure is associated with dose (dose reference clinical site)
                 else if ("SITE".equals(doseRefStructType)) {
 
@@ -548,14 +414,10 @@
             if (MathUtil.isEqualToZero(plan.getRxDose())) {
                 for (Attributes fractionGroup : dcmItems.getSequence(Tag.FractionGroupSequence)) {
                     Integer fx =
-                        DicomMediaUtils.getIntegerFromDicomElement(fractionGroup, Tag.NumberOfFractionsPlanned, null);
+                            DicomMediaUtils.getIntegerFromDicomElement(fractionGroup, Tag.NumberOfFractionsPlanned, null);
                     if (fx != null) {
                         for (Attributes beam : fractionGroup.getSequence(Tag.ReferencedBeamSequence)) {
 
-<<<<<<< HEAD
-
-=======
->>>>>>> 053c6ec3
                             if (beam.contains(Tag.BeamDose) && beam.containsValue(Tag.BeamDose)) {
                                 Double rxDose = plan.getRxDose();
                                 Double beamDose = DicomMediaUtils.getDoubleFromDicomElement(beam, Tag.BeamDose, null);
