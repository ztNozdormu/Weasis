/*******************************************************************************
 * Copyright (c) 2016 Weasis Team and others.
 * All rights reserved. This program and the accompanying materials
 * are made available under the terms of the Eclipse Public License v1.0
 * which accompanies this distribution, and is available at
 * http://www.eclipse.org/legal/epl-v10.html
 *
 * Contributors:
 *     Nicolas Roduit - initial API and implementation
 *******************************************************************************/
package org.weasis.dicom.codec;

import java.awt.image.DataBuffer;
import java.awt.image.DataBufferUShort;
import java.awt.image.RenderedImage;
import java.awt.image.SampleModel;
import java.util.Collection;
import java.util.LinkedHashSet;
import java.util.List;
import java.util.Map;

import org.dcm4che3.data.Tag;
import org.opencv.core.Mat;
import org.slf4j.Logger;
import org.slf4j.LoggerFactory;
import org.weasis.core.api.gui.util.ActionW;
import org.weasis.core.api.gui.util.JMVUtils;
import org.weasis.core.api.gui.util.MathUtil;
import org.weasis.core.api.image.LutShape;
import org.weasis.core.api.image.PseudoColorOp;
import org.weasis.core.api.image.WindowOp;
import org.weasis.core.api.image.cv.ImageCV;
import org.weasis.core.api.image.cv.ImageProcessor;
import org.weasis.core.api.image.cv.LookupTableCV;
import org.weasis.core.api.image.util.Unit;
import org.weasis.core.api.media.data.ImageElement;
import org.weasis.core.api.media.data.PlanarImage;
import org.weasis.core.api.media.data.SoftHashMap;
import org.weasis.core.api.media.data.TagReadable;
import org.weasis.core.api.media.data.TagW;
import org.weasis.core.api.util.LangUtil;
import org.weasis.dicom.codec.display.PresetWindowLevel;
import org.weasis.dicom.codec.display.WindowAndPresetsOp;
import org.weasis.dicom.codec.geometry.GeometryOfSlice;
import org.weasis.dicom.codec.utils.DicomImageUtils;
import org.weasis.dicom.codec.utils.LutParameters;

public class DicomImageElement extends ImageElement {

    private static final Logger LOGGER = LoggerFactory.getLogger(DicomImageElement.class);

    private static final SoftHashMap<LutParameters, LookupTableCV> LUT_Cache = new SoftHashMap<>();

    private volatile List<PresetWindowLevel> windowingPresetCollection = null;
    private volatile Collection<LutShape> lutShapeCollection = null;

    public DicomImageElement(DcmMediaReader mediaIO, Object key) {
        super(mediaIO, key);

        initPixelConfiguration();
    }

    public void initPixelConfiguration() {
        this.pixelSizeX = 1.0;
        this.pixelSizeY = 1.0;
        this.pixelSpacingUnit = Unit.PIXEL;

        double[] val = null;
        String modality = TagD.getTagValue(mediaIO, Tag.Modality, String.class);
        if (!"SC".equals(modality) && !"OT".equals(modality)) { //$NON-NLS-1$ //$NON-NLS-2$
            // Physical distance in mm between the center of each pixel (ratio in mm)
            val = TagD.getTagValue(mediaIO, Tag.PixelSpacing, double[].class);
            if (val == null || val.length != 2) {
                val = TagD.getTagValue(mediaIO, Tag.ImagerPixelSpacing, double[].class);
                // Follows D. Clunie recommendations
                pixelSizeCalibrationDescription = val == null ? null : Messages.getString("DicomImageElement.detector"); //$NON-NLS-1$

            } else {
                pixelSizeCalibrationDescription =
                    TagD.getTagValue(mediaIO, Tag.PixelSpacingCalibrationDescription, String.class);
            }
            if (val == null || val.length != 2) {
                val = TagD.getTagValue(mediaIO, Tag.NominalScannedPixelSpacing, double[].class);
            }

            if (val != null && val.length == 2 && val[0] > 0.0 && val[1] > 0.0) {
                /*
                 * Pixel Spacing = Row Spacing \ Column Spacing => (Y,X) The first value is the row spacing in mm, that
                 * is the spacing between the centers of adjacent rows, or vertical spacing. Pixel Spacing must be
                 * always positive, but some DICOMs have negative values
                 */
                setPixelSize(val[1], val[0]);
                pixelSpacingUnit = Unit.MILLIMETER;
            }

            // DICOM $C.11.1.1.2 Modality LUT and Rescale Type
            // Specifies the units of the output of the Modality LUT or rescale operation.
            // Defined Terms:
            // OD = The number in the LUT represents thousands of optical density. That is, a value of
            // 2140 represents an optical density of 2.140.
            // HU = Hounsfield Units (CT)
            // US = Unspecified
            // Other values are permitted, but are not defined by the DICOM Standard.
            pixelValueUnit = TagD.getTagValue(this, Tag.RescaleType, String.class);
            if (pixelValueUnit == null) {
                // For some other modalities like PET
                pixelValueUnit = TagD.getTagValue(this, Tag.Units, String.class);
            }
            if (pixelValueUnit == null && "CT".equals(modality)) { //$NON-NLS-1$
                pixelValueUnit = "HU"; //$NON-NLS-1$
            }

        }

        if (val == null) {
            int[] aspects = TagD.getTagValue(mediaIO, Tag.PixelAspectRatio, int[].class);
            if (aspects != null && aspects.length == 2 && aspects[0] != aspects[1]) {
                /*
                 * Set the Pixel Aspect Ratio to the pixel size of the image to stretch the rendered image (for having
                 * square pixel on the display image)
                 */
                if (aspects[1] < aspects[0]) {
                    setPixelSize(1.0, (double) aspects[0] / (double) aspects[1]);
                } else {
                    setPixelSize((double) aspects[1] / (double) aspects[0], 1.0);
                }
            }
        }
    }

    /**
     * @return return the min value after modality pixel transformation and after pixel padding operation if padding
     *         exists.
     */
    @Override
    public double getMinValue(TagReadable tagable, boolean pixelPadding) {
        // Computes min and max as slope can be negative
        return Math.min(pixel2mLUT(super.getMinValue(tagable, pixelPadding), tagable, pixelPadding),
            pixel2mLUT(super.getMaxValue(tagable, pixelPadding), tagable, pixelPadding));
    }

    /**
     * @return return the max value after modality pixel transformation and after pixel padding operation if padding
     *         exists.
     */
    @Override
    public double getMaxValue(TagReadable tagable, boolean pixelPadding) {
        // Computes min and max as slope can be negative
        return Math.max(pixel2mLUT(super.getMinValue(tagable, pixelPadding), tagable, pixelPadding),
            pixel2mLUT(super.getMaxValue(tagable, pixelPadding), tagable, pixelPadding));
    }

    @Override
    protected boolean isGrayImage(RenderedImage source) {
        Boolean val = (Boolean) getTagValue(TagW.MonoChrome);
        return val == null ? true : val;
    }

    /**
     * Data representation of the pixel samples. Each sample shall have the same pixel representation. Enumerated
     * Values: 0000H = unsigned integer. 0001H = 2's complement
     *
     * @return true if Tag exist and if explicitly defined a signed
     * @see DICOM standard PS 3.3 - §C.7.6.3 - Image Pixel Module
     */

    public boolean isPixelRepresentationSigned() {
        Integer pixelRepresentation = TagD.getTagValue(this, Tag.PixelRepresentation, Integer.class);
        return (pixelRepresentation != null) && (pixelRepresentation != 0);
    }

    public boolean isPhotometricInterpretationInverse(TagReadable tagable) {
        String prLUTShape = TagD.getTagValue(tagable, Tag.PresentationLUTShape, String.class);
        if (prLUTShape == null) {
            prLUTShape = TagD.getTagValue(this, Tag.PresentationLUTShape, String.class);
        }
        return prLUTShape != null ? "INVERSE".equals(prLUTShape) : "MONOCHROME1" //$NON-NLS-1$ //$NON-NLS-2$
            .equalsIgnoreCase(getPhotometricInterpretation());
    }

    /**
     * In the case where Rescale Slope and Rescale Intercept are used for modality pixel transformation, the output
     * ranges may be signed even if Pixel Representation is unsigned.
     *
     * @param pixelPadding
     *
     * @return
     */
    public boolean isModalityLutOutSigned(TagReadable tagable, boolean pixelPadding) {
        boolean signed = isPixelRepresentationSigned();
        return getMinValue(tagable, pixelPadding) < 0 ? true : signed;
    }

    public int getBitsStored() {
        return TagD.getTagValue(this, Tag.BitsStored, Integer.class);
    }

    public int getBitsAllocated() {
        return TagD.getTagValue(this, Tag.BitsAllocated, Integer.class);
    }

    @Override
    public String toString() {
        return TagD.getTagValue(this, Tag.SOPInstanceUID, String.class);
    }

    public double getRescaleIntercept(TagReadable tagable) {
        Double prIntercept = TagD.getTagValue(tagable, Tag.RescaleIntercept, Double.class);
        Double intercept =
            prIntercept == null ? TagD.getTagValue(this, Tag.RescaleIntercept, Double.class) : prIntercept;
        return intercept == null ? 0.0 : intercept;
    }

    public double getRescaleSlope(TagReadable tagable) {
        Double prSlope = TagD.getTagValue(tagable, Tag.RescaleSlope, Double.class);
        Double slope = prSlope == null ? TagD.getTagValue(this, Tag.RescaleSlope, Double.class) : prSlope;
        return slope == null ? 1.0 : slope;
    }

    public double pixel2mLUT(Number pixelValue, TagReadable tagable, boolean pixelPadding) {
        if (pixelValue != null) {
            LookupTableCV lookup = getModalityLookup(tagable, pixelPadding);
            if (lookup != null) {
                int val = pixelValue.intValue();
                if (val >= lookup.getOffset() && val < lookup.getOffset() + lookup.getNumEntries()) {
                    return lookup.lookup(0, val);
                }
            }
            return pixelValue.doubleValue();
        }
        return 0;
    }

    public int getMinAllocatedValue(TagReadable tagable, boolean pixelPadding) {
        boolean signed = isModalityLutOutSigned(tagable, pixelPadding);
        int bitsAllocated = getBitsAllocated();
        int maxValue = signed ? (1 << (bitsAllocated - 1)) - 1 : ((1 << bitsAllocated) - 1);
        return signed ? -(maxValue + 1) : 0;
    }

    public int getMaxAllocatedValue(TagReadable tagable, boolean pixelPadding) {
        boolean signed = isModalityLutOutSigned(tagable, pixelPadding);
        int bitsAllocated = getBitsAllocated();
        return signed ? (1 << (bitsAllocated - 1)) - 1 : ((1 << bitsAllocated) - 1);
    }

    public int getAllocatedOutRangeSize() {
        int bitsAllocated = getBitsAllocated();
        return (1 << bitsAllocated) - 1;
    }

    /**
     * The value of Photometric Interpretation specifies the intended interpretation of the image pixel data.
     *
     * @return following values (MONOCHROME1 , MONOCHROME2 , PALETTE COLOR ....) Other values are permitted but the
     *         meaning is not defined by this Standard.
     */
    public String getPhotometricInterpretation() {
        return TagD.getTagValue(this, Tag.PhotometricInterpretation, String.class);
    }

    public boolean isPhotometricInterpretationMonochrome() {
        String photometricInterpretation = getPhotometricInterpretation();

        return photometricInterpretation != null && //
            ("MONOCHROME1".equalsIgnoreCase(photometricInterpretation) //$NON-NLS-1$
                || "MONOCHROME2" //$NON-NLS-1$
                    .equalsIgnoreCase(photometricInterpretation));
    }

    /**
     *
     * Pixel Padding Value is used to pad grayscale images (those with a Photometric Interpretation of MONOCHROME1 or
     * MONOCHROME2)<br>
     * Pixel Padding Value specifies either a single value of this padding value, or when combined with Pixel Padding
     * Range Limit, a range of values (inclusive) that are padding.<br>
     * <br>
     * <b>Note :</b> It is explicitly described in order to prevent display applications from taking it into account
     * when determining the dynamic range of an image, since the Pixel Padding Value will be outside the range between
     * the minimum and maximum values of the pixels in the native image
     *
     * @see DICOM standard PS 3.3 - §C.7.5.1.1.2 - Pixel Padding Value and Pixel Padding Range Limit
     */

    public Integer getPaddingValue() {
        return TagD.getTagValue(this, Tag.PixelPaddingValue, Integer.class);
    }

    /**
     * @see getPaddingValue()
     */
    public Integer getPaddingLimit() {
        return TagD.getTagValue(this, Tag.PixelPaddingRangeLimit, Integer.class);

    }

    public LutParameters getLutParameters(TagReadable tagable, boolean pixelPadding, LookupTableCV mLUTSeq,
        boolean inversePaddingMLUT) {
        Integer paddingValue = getPaddingValue();

        boolean isSigned = isPixelRepresentationSigned();
        int bitsStored = getBitsStored();
        double intercept = getRescaleIntercept(tagable);
        double slope = getRescaleSlope(tagable);

        // No need to have a modality lookup table
        if (bitsStored > 16
            || (MathUtil.isEqual(slope, 1.0) && MathUtil.isEqualToZero(intercept) && paddingValue == null)) {
            return null;
        }

        Integer paddingLimit = getPaddingLimit();
        boolean outputSigned = false;
        int bitsOutputLut;
        if (mLUTSeq == null) {
            double minValue = super.getMinValue(tagable, pixelPadding) * slope + intercept;
            double maxValue = super.getMaxValue(tagable, pixelPadding) * slope + intercept;
            bitsOutputLut = Integer.SIZE - Integer.numberOfLeadingZeros((int) Math.round(maxValue - minValue));
            outputSigned = minValue < 0 ? true : isSigned;
            if (outputSigned && bitsOutputLut <= 8) {
                // Allows to handle negative values with 8-bit image
                bitsOutputLut = 9;
            }
        } else {
            bitsOutputLut = mLUTSeq.getDataType() == DataBuffer.TYPE_BYTE ? 8 : 16;
        }
        return new LutParameters(intercept, slope, pixelPadding, paddingValue, paddingLimit, bitsStored, isSigned,
            outputSigned, bitsOutputLut, inversePaddingMLUT);

    }

    public LookupTableCV getModalityLookup(TagReadable tagable, boolean pixelPadding) {
        return getModalityLookup(tagable, pixelPadding, false);
    }

    /**
     * DICOM PS 3.3 $C.11.1 Modality LUT Module
     *
     * The LUT Data contains the LUT entry values.
     *
     * The output range of the Modality LUT Module depends on whether or not Rescale Slope (0028,1053) and Rescale
     * Intercept (0028,1052) or the Modality LUT Sequence (0028,3000) are used. In the case where Rescale Slope and
     * Rescale Intercept are used, the output ranges from (minimum pixel value*Rescale Slope+Rescale Intercept) to
     * (maximum pixel value*Rescale - Slope+Rescale Intercept), where the minimum and maximum pixel values are
     * determined by Bits Stored and Pixel Representation. Note: This range may be signed even if Pixel Representation
     * is unsigned.
     *
     * In the case where the Modality LUT Sequence is used, the output range is from 0 to 2n-1 where n is the third
     * value of LUT Descriptor. This range is always unsigned.
     *
     * @param pixelPadding
     * @param inverseLUT
     * @return the modality lookup table
     */
    protected LookupTableCV getModalityLookup(TagReadable tagable, boolean pixelPadding, boolean inverseLUTAction) {
        Integer paddingValue = getPaddingValue();
        LookupTableCV prModLut = (LookupTableCV) (tagable != null ? tagable.getTagValue(TagW.ModalityLUTData) : null);
        final LookupTableCV mLUTSeq = prModLut == null ? (LookupTableCV) getTagValue(TagW.ModalityLUTData) : prModLut;
        if (mLUTSeq != null) {
            if (!pixelPadding || paddingValue == null) {
                if (super.getMinValue(tagable, false) >= mLUTSeq.getOffset()
                    && super.getMaxValue(tagable, false) < mLUTSeq.getOffset() + mLUTSeq.getNumEntries()) {
                    return mLUTSeq;
                } else if (prModLut == null) {
                    // Remove MLut as it cannot be used.
                    tags.remove(TagW.ModalityLUTData);
                    LOGGER.warn(
                        "Pixel values doesn't match to Modality LUT sequence table. So the Modality LUT is not applied."); //$NON-NLS-1$
                }
            } else {
                LOGGER.warn("Cannot apply Modality LUT sequence and Pixel Padding"); //$NON-NLS-1$
            }
        }

        boolean inverseLut = isPhotometricInterpretationInverse(tagable);
        if (pixelPadding) {
            inverseLut ^= inverseLUTAction;
        }
        LutParameters lutparams = getLutParameters(tagable, pixelPadding, mLUTSeq, inverseLut);
        // Not required to have a modality lookup table
        if (lutparams == null) {
            return null;
        }
        LookupTableCV modalityLookup = LUT_Cache.get(lutparams);

        if (modalityLookup != null) {
            return modalityLookup;
        }

        if (mLUTSeq != null) {
            if (mLUTSeq.getNumBands() == 1) {
                if (mLUTSeq.getDataType() == DataBuffer.TYPE_BYTE) {
                    byte[] data = mLUTSeq.getByteData(0);
                    if (data != null) {
                        modalityLookup = new LookupTableCV(data, mLUTSeq.getOffset(0));
                    }
                } else {
                    short[] data = mLUTSeq.getShortData(0);
                    if (data != null) {
                        modalityLookup = new LookupTableCV(data, mLUTSeq.getOffset(0),
                            mLUTSeq.getData() instanceof DataBufferUShort);
                    }
                }
            }
            if (modalityLookup == null) {
                modalityLookup = mLUTSeq;
            }
        } else {
            modalityLookup = DicomImageUtils.createRescaleRampLut(lutparams);
        }

        if (isPhotometricInterpretationMonochrome()) {
            DicomImageUtils.applyPixelPaddingToModalityLUT(modalityLookup, lutparams);
        }
        LUT_Cache.put(lutparams, modalityLookup);
        return modalityLookup;
    }

    /**
     *
     * @param window
     * @param level
     * @param shape
     * @param fillLutOutside
     * @param pixelPadding
     *
     * @return 8 bits unsigned Lookup Table
     */
    public LookupTableCV getVOILookup(TagReadable tagable, Double window, Double level, Double minLevel,
        Double maxLevel, LutShape shape, boolean fillLutOutside, boolean pixelPadding) {

        if (window == null || level == null || shape == null || minLevel == null || maxLevel == null) {
            return null;
        }

        int minValue;
        int maxValue;
        /*
         * When pixel padding is activated, VOI LUT must extend to the min bit stored value when MONOCHROME2 and to the
         * max bit stored value when MONOCHROME1. See C.7.5.1.1.2
         */
        if (fillLutOutside || (getPaddingValue() != null && isPhotometricInterpretationMonochrome())) {
            minValue = getMinAllocatedValue(tagable, pixelPadding);
            maxValue = getMaxAllocatedValue(tagable, pixelPadding);
        } else {
            minValue = minLevel.intValue();
            maxValue = maxLevel.intValue();
        }

        return DicomImageUtils.createWindowLevelLut(shape, window, level, minValue, maxValue, 8, false,
            isPhotometricInterpretationInverse(tagable));
    }

    /**
     * @return default as first element of preset List <br>
     *         Note : null should never be returned since auto is at least one preset
     */
    public PresetWindowLevel getDefaultPreset(boolean pixelPadding) {
        List<PresetWindowLevel> presetList = getPresetList(pixelPadding);
        return (presetList != null && !presetList.isEmpty()) ? presetList.get(0) : null;
    }

    public List<PresetWindowLevel> getPresetList(boolean pixelPadding) {
        if (windowingPresetCollection == null && isImageAvailable()) {
            String type = Messages.getString("PresetWindowLevel.dcm_preset"); //$NON-NLS-1$
            windowingPresetCollection = PresetWindowLevel.getPresetCollection(this, this, pixelPadding, type);
        }
        return windowingPresetCollection;
    }

    public boolean containsPreset(PresetWindowLevel preset) {
        if (preset != null) {
            List<PresetWindowLevel> collection = getPresetList(false);
            if (collection != null) {
                return collection.contains(preset);
            }
        }
        return false;
    }

    public Collection<LutShape> getLutShapeCollection(boolean pixelPadding) {
        if (lutShapeCollection != null) {
            return lutShapeCollection;
        }

        lutShapeCollection = new LinkedHashSet<>();
        List<PresetWindowLevel> presetList = getPresetList(pixelPadding);
        if (presetList != null) {
            for (PresetWindowLevel preset : presetList) {
                lutShapeCollection.add(preset.getLutShape());
            }
        }
        lutShapeCollection.addAll(LutShape.DEFAULT_FACTORY_FUNCTIONS);

        return lutShapeCollection;
    }

    @Override
    protected void findMinMaxValues(PlanarImage img, boolean exclude8bitImage) {
        /*
         * This function can be called several times from the inner class Load. min and max will be computed only once.
         */

        if (img != null && !isImageAvailable()) {
            // Cannot trust SmallestImagePixelValue and LargestImagePixelValue values! So search min and max values
            int bitsStored = getBitsStored();
            int bitsAllocated = getBitsAllocated();

            minPixelValue = null;
            maxPixelValue = null;

            boolean monochrome = isPhotometricInterpretationMonochrome();
            if (monochrome) {
                Integer paddingValue = getPaddingValue();
                if (paddingValue != null) {
                    Integer paddingLimit = getPaddingLimit();
                    int paddingValueMin = (paddingLimit == null) ? paddingValue : Math.min(paddingValue, paddingLimit);
                    int paddingValueMax = (paddingLimit == null) ? paddingValue : Math.max(paddingValue, paddingLimit);
                    findMinMaxValues(img, paddingValueMin, paddingValueMax);
                }
            }

            if (!isImageAvailable()) {
                super.findMinMaxValues(img, !monochrome);
            }

            if (bitsStored < bitsAllocated && isImageAvailable()) {
                boolean isSigned = isPixelRepresentationSigned();
                int minInValue = isSigned ? -(1 << (bitsStored - 1)) : 0;
                int maxInValue = isSigned ? (1 << (bitsStored - 1)) - 1 : (1 << bitsStored) - 1;
                if (minPixelValue < minInValue || maxPixelValue > maxInValue) {
                    /*
                     *
                     *
                     * When the image contains values outside the bits stored values, the bits stored is replaced by the
                     * bits allocated for having a LUT which handles all the values.
                     *
                     * Overlays in pixel data should be masked before finding min and max.
                     */
                    setTag(TagD.get(Tag.BitsStored), bitsAllocated);
                }
            }
            /*
             * Lazily compute image pixel transformation here since inner class Load is called from a separate and
             * dedicated worker Thread. Also, it will be computed only once
             *
             * Considering that the default pixel padding option is true and Inverse LUT action is false
             */
            getModalityLookup(null, true);
        }
    }

    /**
     * Computes Min/Max values from Image excluding range of values provided
     *
     * @param img
     * @param paddingValueMin
     * @param paddingValueMax
     */
    private void findMinMaxValues(PlanarImage img, double paddingValueMin, double paddingValueMax) {
        if (img != null) {
            if (ImageProcessor.convertToDataType(img.type()) == DataBuffer.TYPE_BYTE) {
                this.minPixelValue = 0.0;
                this.maxPixelValue = 255.0;
            } else {
                double[] val = ImageProcessor.findMinMaxValues(img.toMat());
                if (val != null && val.length == 2) {
                    // TODO padding values?
                    this.minPixelValue = val[0];
                    this.maxPixelValue = val[1];
                }
                // Handle special case when min and max are equal, ex. black image
                // + 1 to max enables to display the correct value
                if (this.minPixelValue.equals(this.maxPixelValue)) {
                    this.maxPixelValue += 1.0;
                }
            }
        }
    }

    public double[] getDisplayPixelSize() {
        return new double[] { pixelSizeX, pixelSizeY };
    }

    public double getFullDynamicWidth(TagReadable tagable, boolean pixelPadding) {
        return getMaxValue(tagable, pixelPadding) - getMinValue(tagable, pixelPadding);
    }

    public double getFullDynamicCenter(TagReadable tagable, boolean pixelPadding) {
        double minValue = getMinValue(tagable, pixelPadding);
        double maxValue = getMaxValue(tagable, pixelPadding);
        return minValue + (maxValue - minValue) / 2.f;
    }

    @Override
    public LutShape getDefaultShape(boolean pixelPadding) {
        PresetWindowLevel defaultPreset = getDefaultPreset(pixelPadding);
        return (defaultPreset != null) ? defaultPreset.getLutShape() : super.getDefaultShape(pixelPadding);
    }

    @Override
    public double getDefaultWindow(boolean pixelPadding) {
        PresetWindowLevel defaultPreset = getDefaultPreset(pixelPadding);
        return (defaultPreset != null) ? defaultPreset.getWindow() : super.getDefaultWindow(pixelPadding);
    }

    @Override
    public double getDefaultLevel(boolean pixelPadding) {
        PresetWindowLevel defaultPreset = getDefaultPreset(pixelPadding);
        return (defaultPreset != null) ? defaultPreset.getLevel() : super.getDefaultLevel(pixelPadding);

    }

    /**
     * @param imageSource
     *            is the RenderedImage upon which transformation is done
     * @param window
     *            is width from low to high input values around level. If null, getDefaultWindow() value is used
     * @param level
     *            is center of window values. If null, getDefaultLevel() value is used
     * @param lutShape
     *            defines the shape of applied lookup table transformation. If null getDefaultLutShape() is used
     * @param pixPadding
     *            indicates if some padding values defined in ImageElement should be applied or not. If null, TRUE is
     *            considered
     * @return
     */
    @Override
    public PlanarImage getRenderedImage(final PlanarImage imageSource, Map<String, Object> params) {
        if (imageSource == null) {
            return null;
        }

        Double window = null;
        Double level = null;
        Double levelMin = null;
        Double levelMax = null;
        LutShape lutShape = null;
        Boolean pixelPadding = null;
        Boolean inverseLUT = null;
        Boolean fillLutOutside = null;
        Boolean wlOnColorImage = null;
        LookupTableCV prLutData = null;
        TagReadable prTags = null;

        if (params != null) {
            window = (Double) params.get(ActionW.WINDOW.cmd());
            level = (Double) params.get(ActionW.LEVEL.cmd());
            levelMin = (Double) params.get(ActionW.LEVEL_MIN.cmd());
            levelMax = (Double) params.get(ActionW.LEVEL_MAX.cmd());
            lutShape = (LutShape) params.get(ActionW.LUT_SHAPE.cmd());
            pixelPadding = (Boolean) params.get(ActionW.IMAGE_PIX_PADDING.cmd());
            inverseLUT = (Boolean) params.get(PseudoColorOp.P_LUT_INVERSE);
            fillLutOutside = (Boolean) params.get(WindowOp.P_FILL_OUTSIDE_LUT);
            wlOnColorImage = (Boolean) params.get(WindowOp.P_APPLY_WL_COLOR);
            prTags = (TagReadable) params.get(WindowAndPresetsOp.P_PR_ELEMENT);
            if (prTags != null) {
                prLutData = (LookupTableCV) prTags.getTagValue(TagW.PRLUTsData);
            }

        }

        boolean pixPadding = LangUtil.getNULLtoTrue(pixelPadding);
        boolean invLUT = LangUtil.getNULLtoFalse(inverseLUT);
        double windowValue = (window == null) ? getDefaultWindow(pixPadding) : window;
        double levelValue = (level == null) ? getDefaultLevel(pixPadding) : level;
        LutShape lut = (lutShape == null) ? getDefaultShape(pixPadding) : lutShape;
        double minLevel;
        double maxLevel;
        if (levelMin == null || levelMax == null) {
            minLevel = Math.min(levelValue - windowValue / 2.0, getMinValue(prTags, pixPadding));
            maxLevel = Math.max(levelValue + windowValue / 2.0, getMaxValue(prTags, pixPadding));
        } else {
            minLevel = Math.min(levelMin, getMinValue(prTags, pixPadding));
            maxLevel = Math.max(levelMax, getMaxValue(prTags, pixPadding));
        }

        int datatype = ImageProcessor.convertToDataType(imageSource.type());

        if (datatype >= DataBuffer.TYPE_BYTE && datatype < DataBuffer.TYPE_INT) {
            LookupTableCV modalityLookup = getModalityLookup(prTags, pixPadding, invLUT);
            ImageCV imageModalityTransformed =
                modalityLookup == null ? imageSource.toImageCV() : modalityLookup.lookup(imageSource.toMat());

            /*
             * C.11.2.1.2 Window center and window width
             *
             * Theses Attributes shall be used only for Images with Photometric Interpretation (0028,0004) values of
             * MONOCHROME1 and MONOCHROME2. They have no meaning for other Images.
             */
<<<<<<< HEAD
            if ((!JMVUtils.getNULLtoFalse(wlOnColorImage) || window == 255 && MathUtil.isEqual(level, 127.5)) && !isPhotometricInterpretationMonochrome()) {
=======
            if (!LangUtil.getNULLtoFalse(wlOnColorImage) && !isPhotometricInterpretationMonochrome()) {
>>>>>>> b8b4069e
                /*
                 * If photometric interpretation is not monochrome do not apply VOILUT. It is necessary for
                 * PALETTE_COLOR.
                 */
                return imageModalityTransformed;
            }

            LookupTableCV voiLookup = null;
            if (prLutData == null || lut.getLookup() != null) {
                voiLookup = getVOILookup(prTags, windowValue, levelValue, minLevel, maxLevel, lut,
                    LangUtil.getNULLtoFalse(fillLutOutside), pixPadding);
            }

            if (prLutData == null) {
                return voiLookup.lookup(imageModalityTransformed);
            }

            ImageCV imageVoiTransformed = voiLookup == null ? imageModalityTransformed
                : voiLookup.lookup(imageModalityTransformed);
            return prLutData.lookup(imageVoiTransformed);

        } else if (datatype == DataBuffer.TYPE_INT || datatype == DataBuffer.TYPE_FLOAT
            || datatype == DataBuffer.TYPE_DOUBLE) {
            double low = levelValue - windowValue / 2.0;
            double high = levelValue + windowValue / 2.0;
            double range = high - low;
            if (range < 1.0 && datatype == DataBuffer.TYPE_INT) {
                range = 1.0;
            }
            double slope = 255.0 / range;
            double yint = 255.0 - slope * high;

            return ImageProcessor.rescaleToByte(ImageCV.toMat(imageSource), slope, yint);
        }
        return null;
    }

    public GeometryOfSlice getDispSliceGeometry() {
        // The geometry is adapted to get square pixel as all the images are displayed with square pixel.
        double[] imgOr = TagD.getTagValue(this, Tag.ImageOrientationPatient, double[].class);
        if (imgOr != null && imgOr.length == 6) {
            double[] pos = TagD.getTagValue(this, Tag.ImagePositionPatient, double[].class);
            if (pos != null && pos.length == 3) {
                Double sliceTickness = TagD.getTagValue(this, Tag.SliceThickness, Double.class);
                if (sliceTickness == null) {
                    sliceTickness = getPixelSize();
                }
                double[] spacing = { getPixelSize(), getPixelSize(), sliceTickness };
                Integer rows = TagD.getTagValue(this, Tag.Rows, Integer.class);
                Integer columns = TagD.getTagValue(this, Tag.Columns, Integer.class);
                if (rows != null && columns != null && rows > 0 && columns > 0) {
                    // SliceTickness is only use in IntersectVolume
                    // Multiply rows and columns by getZoomScale() to have square pixel image size
                    return new GeometryOfSlice(new double[] { imgOr[0], imgOr[1], imgOr[2] },
                        new double[] { imgOr[3], imgOr[4], imgOr[5] }, pos, spacing, sliceTickness,
                        new double[] { rows * getRescaleY(), columns * getRescaleX(), 1 });
                }
            }
        }
        return null;
    }

    public GeometryOfSlice getSliceGeometry() {
        double[] imgOr = TagD.getTagValue(this, Tag.ImageOrientationPatient, double[].class);
        if (imgOr != null && imgOr.length == 6) {
            double[] pos = TagD.getTagValue(this, Tag.ImagePositionPatient, double[].class);
            if (pos != null && pos.length == 3) {
                Double sliceTickness = TagD.getTagValue(this, Tag.SliceThickness, Double.class);
                if (sliceTickness == null) {
                    sliceTickness = getPixelSize();
                }
                double[] pixSize = getDisplayPixelSize();
                double[] spacing = { pixSize[0], pixSize[1], sliceTickness };
                Integer rows = TagD.getTagValue(this, Tag.Rows, Integer.class);
                Integer columns = TagD.getTagValue(this, Tag.Columns, Integer.class);
                if (rows != null && columns != null && rows > 0 && columns > 0) {
                    return new GeometryOfSlice(new double[] { imgOr[0], imgOr[1], imgOr[2] },
                        new double[] { imgOr[3], imgOr[4], imgOr[5] }, pos, spacing, sliceTickness,
                        new double[] { rows, columns, 1 });
                }
            }
        }
        return null;
    }

}<|MERGE_RESOLUTION|>--- conflicted
+++ resolved
@@ -688,11 +688,7 @@
              * Theses Attributes shall be used only for Images with Photometric Interpretation (0028,0004) values of
              * MONOCHROME1 and MONOCHROME2. They have no meaning for other Images.
              */
-<<<<<<< HEAD
-            if ((!JMVUtils.getNULLtoFalse(wlOnColorImage) || window == 255 && MathUtil.isEqual(level, 127.5)) && !isPhotometricInterpretationMonochrome()) {
-=======
-            if (!LangUtil.getNULLtoFalse(wlOnColorImage) && !isPhotometricInterpretationMonochrome()) {
->>>>>>> b8b4069e
+            if ((!LangUtil.getNULLtoFalse(wlOnColorImage) || window == 255 && MathUtil.isEqual(level, 127.5)) && !isPhotometricInterpretationMonochrome()) {
                 /*
                  * If photometric interpretation is not monochrome do not apply VOILUT. It is necessary for
                  * PALETTE_COLOR.
