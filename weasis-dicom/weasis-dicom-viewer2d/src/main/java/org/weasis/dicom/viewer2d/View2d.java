--- conflicted
+++ resolved
@@ -664,23 +664,6 @@
         }
     }
 
-<<<<<<< HEAD
-    private synchronized void updatePrButtonState(DicomImageElement img, boolean newImg) {
-        if (newImg) {
-            Object oldPR = getActionValue(ActionW.PR_STATE.cmd());
-            ViewButton prButton = PRManager.buildPrSelection(this, series, img);
-            getViewButtons().removeIf(b -> b == null || b.getIcon() == View2d.PR_ICON);
-            if (prButton != null) {
-                getViewButtons().add(prButton);
-            } else if (oldPR instanceof PRSpecialElement) {
-                setPresentationState(null, newImg);
-             //   actionsInView.put(ActionW.PR_STATE.cmd(), oldPR);
-                actionsInView.put(ActionW.PR_STATE.cmd(), null);
-            } else if (ActionState.NoneLabel.NONE.equals(oldPR)) {
-                // No persistence for NONE
-                actionsInView.put(ActionW.PR_STATE.cmd(), null);
-            }
-=======
     private synchronized void updatePrButtonState(DicomImageElement img) {
         Object oldPR = getActionValue(ActionW.PR_STATE.cmd());
         ViewButton prButton = PRManager.buildPrSelection(this, series, img);
@@ -693,7 +676,6 @@
         } else if (ActionState.NoneLabel.NONE.equals(oldPR)) {
             // No persistence for NONE
             actionsInView.put(ActionW.PR_STATE.cmd(), null);
->>>>>>> 47d22d7e
         }
     }
 
