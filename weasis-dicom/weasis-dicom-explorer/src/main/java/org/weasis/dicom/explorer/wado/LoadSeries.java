/*******************************************************************************
 * Copyright (c) 2010 Nicolas Roduit.
 * All rights reserved. This program and the accompanying materials
 * are made available under the terms of the Eclipse Public License v1.0
 * which accompanies this distribution, and is available at
 * http://www.eclipse.org/legal/epl-v10.html
 * 
 * Contributors:
 *     Nicolas Roduit - initial API and implementation
 ******************************************************************************/
package org.weasis.dicom.explorer.wado;

import java.awt.event.KeyListener;
import java.awt.event.MouseListener;
import java.awt.event.MouseMotionListener;
import java.awt.event.MouseWheelListener;
import java.io.BufferedInputStream;
import java.io.BufferedOutputStream;
import java.io.File;
import java.io.FileOutputStream;
import java.io.IOException;
import java.io.InputStream;
import java.io.InterruptedIOException;
import java.io.OutputStream;
import java.net.HttpURLConnection;
import java.net.MalformedURLException;
import java.net.URL;
import java.net.URLConnection;
import java.util.ArrayList;
import java.util.Collection;
import java.util.Collections;
import java.util.Comparator;
import java.util.Date;
import java.util.Iterator;
import java.util.List;
import java.util.concurrent.Callable;
import java.util.concurrent.ExecutorService;
import java.util.concurrent.Executors;

import javax.swing.JProgressBar;
import javax.swing.SwingWorker;

import org.dcm4che2.data.DicomObject;
import org.dcm4che2.data.VRMap;
import org.dcm4che2.io.DicomInputStream;
import org.dcm4che2.io.DicomOutputStream;
import org.slf4j.Logger;
import org.slf4j.LoggerFactory;
import org.weasis.core.api.explorer.ObservableEvent;
import org.weasis.core.api.gui.task.CircularProgressBar;
import org.weasis.core.api.gui.task.SeriesProgressMonitor;
import org.weasis.core.api.gui.util.AbstractProperties;
import org.weasis.core.api.gui.util.GuiExecutor;
import org.weasis.core.api.media.data.MediaElement;
import org.weasis.core.api.media.data.MediaSeries;
import org.weasis.core.api.media.data.MediaSeriesGroup;
import org.weasis.core.api.media.data.Series;
import org.weasis.core.api.media.data.SeriesImporter;
import org.weasis.core.api.media.data.TagW;
import org.weasis.core.api.media.data.TagW.TagType;
import org.weasis.core.api.media.data.Thumbnail;
import org.weasis.core.api.util.FileUtil;
import org.weasis.core.ui.docking.UIManager;
import org.weasis.core.ui.editor.SeriesViewerFactory;
import org.weasis.core.ui.editor.ViewerPluginBuilder;
import org.weasis.core.ui.editor.image.ViewerPlugin;
import org.weasis.dicom.codec.DicomInstance;
import org.weasis.dicom.codec.DicomMediaIO;
import org.weasis.dicom.codec.TransferSyntax;
import org.weasis.dicom.codec.wado.WadoParameters;
import org.weasis.dicom.codec.wado.WadoParameters.HttpTag;
import org.weasis.dicom.explorer.DicomExplorer;
import org.weasis.dicom.explorer.DicomModel;
import org.weasis.dicom.explorer.MimeSystemAppFactory;

public class LoadSeries extends SwingWorker<Boolean, Void> implements SeriesImporter {

    private static final Logger log = LoggerFactory.getLogger(LoadSeries.class);
    public static final String CODOWNLOAD_IMAGES_NB = "wado.codownload.images.nb"; //$NON-NLS-1$

    public static final File DICOM_EXPORT_DIR = new File(AbstractProperties.APP_TEMP_DIR, "dicom"); //$NON-NLS-1$
    public static final File DICOM_TMP_DIR = new File(AbstractProperties.APP_TEMP_DIR, "tmp"); //$NON-NLS-1$
    static {
        try {
            DICOM_TMP_DIR.mkdirs();
            DICOM_EXPORT_DIR.mkdir();
        } catch (Exception e) {
            e.printStackTrace();
        }
    }

    private static final ExecutorService executor = Executors.newFixedThreadPool(3);

    public enum Status {
        Downloading, Paused, Complete, Cancelled, Error
    };

    public final int CODOWNLOAD_NUMBER;
    private final DicomModel dicomModel;
    private final Series dicomSeries;
    private final JProgressBar progressBar;
    private DownloadPriority priority = null;
    private final boolean writeInCache;

    public LoadSeries(Series dicomSeries, DicomModel dicomModel, int simultaneousDownload, boolean writeInCache) {
        if (dicomModel == null || dicomSeries == null) {
            throw new IllegalArgumentException("null parameters"); //$NON-NLS-1$
        }
        this.dicomModel = dicomModel;
        this.dicomSeries = dicomSeries;
        this.writeInCache = writeInCache;
        final List<DicomInstance> sopList =
            (List<DicomInstance>) dicomSeries.getTagValue(TagW.WadoInstanceReferenceList);
        // Trick to keep progressBar with a final modifier. The progressBar must be instantiated in EDT (required by
        // substance)
        final CircularProgressBar[] bar = new CircularProgressBar[1];
        GuiExecutor.instance().invokeAndWait(new Runnable() {

            @Override
            public void run() {
                bar[0] = new CircularProgressBar(0, sopList.size());
            }
        });
        this.progressBar = bar[0];
        this.dicomSeries.setSeriesLoader(this);
        this.CODOWNLOAD_NUMBER = simultaneousDownload;
    }

    public LoadSeries(Series dicomSeries, DicomModel dicomModel, JProgressBar progressBar, int simultaneousDownload,
        boolean writeInCache) {
        if (dicomModel == null || dicomSeries == null || progressBar == null) {
            throw new IllegalArgumentException("null parameters"); //$NON-NLS-1$
        }
        this.dicomModel = dicomModel;
        this.dicomSeries = dicomSeries;
        this.progressBar = progressBar;
        this.writeInCache = writeInCache;
        this.dicomSeries.setSeriesLoader(this);
        this.CODOWNLOAD_NUMBER = simultaneousDownload;
    }

    @Override
    protected Boolean doInBackground() {
        return startDownload();
    }

    @Override
    public JProgressBar getProgressBar() {
        return progressBar;
    }

    @Override
    public boolean isStopped() {
        return isCancelled();
    }

    @Override
    public boolean stop() {
        if (!isDone()) {
            boolean val = cancel(true);
            dicomSeries.setSeriesLoader(this);
            return val;
        }
        return true;
    }

    @Override
    public void resume() {
        if (isStopped()) {
            LoadSeries taskResume =
                new LoadSeries(dicomSeries, dicomModel, progressBar, CODOWNLOAD_NUMBER, writeInCache);
            DownloadPriority p = this.getPriority();
            p.setPriority(DownloadPriority.COUNTER.getAndDecrement());
            taskResume.setPriority(p);
            Thumbnail thumbnail = (Thumbnail) this.getDicomSeries().getTagValue(TagW.Thumbnail);
            if (thumbnail != null) {
                LoadSeries.removeAnonymousMouseAndKeyListener(thumbnail);
                thumbnail.addMouseListener(DicomExplorer.createThumbnailMouseAdapter(taskResume.getDicomSeries(),
                    dicomModel, taskResume));
                thumbnail.addKeyListener(DicomExplorer.createThumbnailKeyListener(taskResume.getDicomSeries(),
                    dicomModel));
            }
            LoadRemoteDicomManifest.loadingQueue.offer(taskResume);
            LoadRemoteDicomManifest.addLoadSeries(taskResume, dicomModel);
            LoadRemoteDicomManifest.removeLoadSeries(this, dicomModel);
        }
    }

    @Override
    protected void done() {
        if (!isStopped()) {
            LoadRemoteDicomManifest.removeLoadSeries(this, dicomModel);
<<<<<<< HEAD
            Thumbnail thumbnail = (Thumbnail) dicomSeries.getTagValue(TagW.Thumbnail);
=======
            final Thumbnail thumbnail = (Thumbnail) dicomSeries.getTagValue(TagW.Thumbnail);
>>>>>>> 2c7606a9
            if (thumbnail != null) {
                thumbnail.setProgressBar(null);
                if (thumbnail.getThumbnailPath() == null
                    || dicomSeries.getTagValue(TagW.DirectDownloadThumbnail) != null) {
                    thumbnail.reBuildThumbnail(MediaSeries.MEDIA_POSITION.MIDDLE);
                }
                thumbnail.repaint();

            }
            Integer splitNb = (Integer) dicomSeries.getTagValue(TagW.SplitSeriesNumber);
            Object dicomObject = dicomSeries.getTagValue(TagW.DicomSpecialElement);
            if (splitNb != null || dicomObject != null) {
                dicomModel.firePropertyChange(new ObservableEvent(ObservableEvent.BasicAction.Update, dicomModel, null,
                    dicomSeries));
            } else if (dicomSeries.size() == 0) {
                // Remove in case of split Series and all the SopInstanceUIDs already exist
                dicomModel.firePropertyChange(new ObservableEvent(ObservableEvent.BasicAction.Remove, dicomModel, null,
                    dicomSeries));
            }
            this.dicomSeries.setSeriesLoader(null);
        }
    }

    private boolean isSOPInstanceUIDExist(MediaSeriesGroup study, Series dicomSeries, String sopUID) {
        if (dicomSeries.hasMediaContains(TagW.SOPInstanceUID, sopUID)) {
            return true;
        }
        // Search in split Series, cannot use "has this series a SplitNumber" because splitting can be executed later
        // for Dicom Video and other special Dicom
        String uid = (String) dicomSeries.getTagValue(TagW.SeriesInstanceUID);
        if (study != null && uid != null) {
            Collection<MediaSeriesGroup> seriesList = dicomModel.getChildren(study);
            for (Iterator<MediaSeriesGroup> it = seriesList.iterator(); it.hasNext();) {
                MediaSeriesGroup group = it.next();
                if (dicomSeries != group && group instanceof Series) {
                    Series s = (Series) group;
                    if (uid.equals(s.getTagValue(TagW.SeriesInstanceUID))) {
                        if (s.hasMediaContains(TagW.SOPInstanceUID, sopUID)) {
                            return true;
                        }
                    }
                }
            }
        }

        return false;
    }

    private void incrementProgressBarValue() {
        GuiExecutor.instance().execute(new Runnable() {

            @Override
            public void run() {
                progressBar.setValue(progressBar.getValue() + 1);
            }
        });
    }

    private Boolean startDownload() {

        MediaSeriesGroup patient = dicomModel.getParent(dicomSeries, DicomModel.patient);
        MediaSeriesGroup study = dicomModel.getParent(dicomSeries, DicomModel.study);
        log.info("Downloading series of {} [{}]", patient, dicomSeries); //$NON-NLS-1$

        final List<DicomInstance> sopList =
            (List<DicomInstance>) dicomSeries.getTagValue(TagW.WadoInstanceReferenceList);
        final WadoParameters wado = (WadoParameters) dicomSeries.getTagValue(TagW.WadoParameters);
        if (wado == null) {
            return false;
        }
        ExecutorService imageDownloader = Executors.newFixedThreadPool(CODOWNLOAD_NUMBER);
        ArrayList<Callable<Boolean>> tasks = new ArrayList<Callable<Boolean>>(sopList.size());
        int[] dindex = generateDownladOrder(sopList.size());
        GuiExecutor.instance().execute(new Runnable() {

            @Override
            public void run() {
                progressBar.setValue(0);
            }
        });
        for (int k = 0; k < sopList.size(); k++) {
            DicomInstance instance = sopList.get(dindex[k]);
            if (isCancelled()) {
                return true;
            }
            // Test if SOPInstanceUID already exists
            if (isSOPInstanceUIDExist(study, dicomSeries, instance.getSopInstanceUID())) {
                incrementProgressBarValue();
                log.debug("DICOM instance {} already exists, skip.", instance.getSopInstanceUID()); //$NON-NLS-1$
                continue;
            }

            URL url = null;
            try {
                String studyUID = ""; //$NON-NLS-1$
                String seriesUID = ""; //$NON-NLS-1$
                if (!wado.isRequireOnlySOPInstanceUID()) {
                    studyUID = (String) study.getTagValue(TagW.StudyInstanceUID);
                    seriesUID = (String) dicomSeries.getTagValue(TagW.SeriesInstanceUID);
                }
                StringBuffer request = new StringBuffer(wado.getWadoURL());
                if (instance.getDirectDownloadFile() == null) {
                    request.append("?requestType=WADO&studyUID="); //$NON-NLS-1$
                    request.append(studyUID);
                    request.append("&seriesUID="); //$NON-NLS-1$
                    request.append(seriesUID);
                    request.append("&objectUID="); //$NON-NLS-1$
                    request.append(instance.getSopInstanceUID());
                    request.append("&contentType=application%2Fdicom"); //$NON-NLS-1$
                    TransferSyntax transcoding = DicomManager.getInstance().getWadoTSUID();
                    if (transcoding.getTransferSyntaxUID() != null) {
                        dicomSeries.setTag(TagW.WadoTransferSyntaxUID, transcoding.getTransferSyntaxUID());
                    }
                    // for dcm4chee: it gets original DICOM files when no TransferSyntax is specified
                    String wado_tsuid = (String) dicomSeries.getTagValue(TagW.WadoTransferSyntaxUID);
                    if (wado_tsuid != null && !wado_tsuid.equals("")) { //$NON-NLS-1$
                        // On Mac and Win 64 some decoders (J2KImageReaderCodecLib) are missing, ask for uncompressed
                        // syntax for TSUID: 1.2.840.10008.1.2.4.50, 1.2.840.10008.1.2.4.51, 1.2.840.10008.1.2.4.57
                        // 1.2.840.10008.1.2.4.70 1.2.840.10008.1.2.4.80, 1.2.840.10008.1.2.4.81
                        // Solaris has all the decoders, but no bundle has been built for Weasis
                        String osName = AbstractProperties.OPERATING_SYSTEM;
                        if (!(osName.startsWith("win") && "x86".equals(System.getProperty("os.arch"))) //$NON-NLS-1$ //$NON-NLS-2$ //$NON-NLS-3$
                            && !osName.startsWith("linux")) { //$NON-NLS-1$
                            if (wado_tsuid.startsWith("1.2.840.10008.1.2.4.5") //$NON-NLS-1$
                                || wado_tsuid.startsWith("1.2.840.10008.1.2.4.7") //$NON-NLS-1$
                                || wado_tsuid.startsWith("1.2.840.10008.1.2.4.8")) { //$NON-NLS-1$
                                wado_tsuid = TransferSyntax.EXPLICIT_VR_LE.getTransferSyntaxUID();
                            }
                        }
                        request.append("&transferSyntax="); //$NON-NLS-1$
                        request.append(wado_tsuid);
                        if (transcoding.getTransferSyntaxUID() != null) {
                            dicomSeries.setTag(TagW.WadoCompressionRate, transcoding.getCompression());
                        }
                        Integer rate = (Integer) dicomSeries.getTagValue(TagW.WadoCompressionRate);
                        if (rate != null && rate > 0) {
                            request.append("&imageQuality="); //$NON-NLS-1$
                            request.append(rate);
                        }
                    }
                } else {
                    request.append(instance.getDirectDownloadFile());
                }
                request.append(wado.getAdditionnalParameters());

                url = new URL(request.toString());

            } catch (MalformedURLException e1) {
                log.error(e1.getMessage(), e1.getCause());
                continue;
            }
            log.debug("Download DICOM instance {} index {}.", url, k); //$NON-NLS-1$
            Download ref = new Download(url, wado);
            tasks.add(ref);
            // Future future = imageDownloader.submit(ref);
            // try {
            // Object series = future.get();
            //
            // }
            // catch (InterruptedException e) {
            // // Re-assert the thread's interrupted status
            // Thread.currentThread().interrupt();
            // // We don't need the result, so cancel the task too
            // future.cancel(true);
            // }
            // catch (ExecutionException e) {
            //
            // }

        }

        try {
            imageDownloader.invokeAll(tasks);
        } catch (InterruptedException e) {
        }

        imageDownloader.shutdown();
        return true;
    }

    public void startDownloadImageReference(final WadoParameters wadoParameters) {
        final List<DicomInstance> sopList =
            (List<DicomInstance>) dicomSeries.getTagValue(TagW.WadoInstanceReferenceList);
        if (sopList.size() > 0) {
            // Sort the UIDs for building the thumbnail that is in the middle of
            // the Series
            Collections.sort(sopList, new Comparator<DicomInstance>() {

                @Override
                public int compare(DicomInstance dcm1, DicomInstance dcm2) {
                    int nubmer1 = dcm1.getInstanceNumber();
                    int nubmer2 = dcm2.getInstanceNumber();
                    if (nubmer1 == -1 && nubmer2 == -1) {
                        String str1 = dcm1.getSopInstanceUID();
                        String str2 = dcm2.getSopInstanceUID();
                        int length1 = str1.length();
                        int length2 = str2.length();
                        if (length1 < length2) {
                            char[] c = new char[length2 - length1];
                            for (int i = 0; i < c.length; i++) {
                                c[i] = '0';
                            }
                            int index = str1.lastIndexOf(".") + 1; //$NON-NLS-1$
                            str1 = str1.substring(0, index) + new String(c) + str1.substring(index);
                        } else if (length1 > length2) {
                            char[] c = new char[length1 - length2];
                            for (int i = 0; i < c.length; i++) {
                                c[i] = '0';
                            }
                            int index = str2.lastIndexOf(".") + 1; //$NON-NLS-1$
                            str2 = str2.substring(0, index) + new String(c) + str2.substring(index);
                        }
                        return str1.compareTo(str2);
                    } else {
                        return (nubmer1 < nubmer2 ? -1 : (nubmer1 == nubmer2 ? 0 : 1));
                    }
                }
            });
            final DicomInstance instance = sopList.get(sopList.size() / 2);

            GuiExecutor.instance().execute(new Runnable() {

                @Override
                public void run() {

                    Thumbnail thumbnail = (Thumbnail) dicomSeries.getTagValue(TagW.Thumbnail);
                    if (thumbnail == null) {
                        thumbnail = new Thumbnail(dicomSeries, null, Thumbnail.DEFAULT_SIZE);
                    }
                    // In case series is downloaded or canceled
                    if (LoadSeries.this.isDone()) {
                        thumbnail.setProgressBar(null);
                        thumbnail.repaint();
                    } else {
                        thumbnail.setProgressBar(progressBar);
                    }
                    addListenerToThumbnail(thumbnail, LoadSeries.this, dicomModel);
                    thumbnail.registerListeners();
                    dicomSeries.setTag(TagW.Thumbnail, thumbnail);
                    dicomModel.firePropertyChange(new ObservableEvent(ObservableEvent.BasicAction.Add, dicomModel,
                        null, dicomSeries));
                }

            });

            Runnable thumbnailLoader = new Runnable() {

                @Override
                public void run() {
                    String studyUID = ""; //$NON-NLS-1$
                    String seriesUID = ""; //$NON-NLS-1$
                    if (!wadoParameters.isRequireOnlySOPInstanceUID()) {
                        MediaSeriesGroup study = dicomModel.getParent(dicomSeries, DicomModel.study);
                        studyUID = (String) study.getTagValue(TagW.StudyInstanceUID);
                        seriesUID = (String) dicomSeries.getTagValue(TagW.SeriesInstanceUID);
                    }
                    File file = null;
                    if (instance.getDirectDownloadFile() == null) {
                        try {
                            file = getJPEGThumnails(wadoParameters, studyUID, seriesUID, instance.getSopInstanceUID());
                        } catch (Exception e) {
                            e.printStackTrace();
                        }
                    } else {
                        String thumURL = (String) dicomSeries.getTagValue(TagW.DirectDownloadThumbnail);
                        if (thumURL != null) {
                            try {
<<<<<<< HEAD
                                File outFile = File.createTempFile("tumb_", FileUtil.getExtension(thumURL), //$NON-NLS-1$
                                    AbstractProperties.APP_TEMP_DIR);
                                int resp = FileUtil.writeFile(new URL(wadoParameters.getWadoURL() + thumURL), outFile);
                                if (resp == -1) {
                                    file = outFile;
=======
                                if (thumURL.startsWith(AbstractProperties.APP_TEMP_DIR.getPath())) {
                                    file = new File(thumURL);
                                } else {
                                    File outFile = File.createTempFile("tumb_", FileUtil.getExtension(thumURL), //$NON-NLS-1$
                                        AbstractProperties.APP_TEMP_DIR);
                                    int resp =
                                        FileUtil.writeFile(new URL(wadoParameters.getWadoURL() + thumURL), outFile);
                                    if (resp == -1) {
                                        file = outFile;
                                    }
>>>>>>> 2c7606a9
                                }
                            } catch (MalformedURLException e) {
                                e.printStackTrace();
                            } catch (IOException e) {
                                e.printStackTrace();
                            }
                        }
                    }
                    if (file != null) {
                        final File finalfile = file;
                        GuiExecutor.instance().execute(new Runnable() {

                            @Override
                            public void run() {
                                Thumbnail thumbnail = (Thumbnail) dicomSeries.getTagValue(TagW.Thumbnail);
                                if (thumbnail != null) {
                                    thumbnail.reBuildThumbnail(finalfile, MediaSeries.MEDIA_POSITION.MIDDLE);
                                }
                            }
                        });
                    }
                }
            };
            executor.submit(thumbnailLoader);
        }
    }

    public static void removeAnonymousMouseAndKeyListener(Thumbnail tumbnail) {
        MouseListener[] listener = tumbnail.getMouseListeners();
        MouseMotionListener[] motionListeners = tumbnail.getMouseMotionListeners();
        KeyListener[] keyListeners = tumbnail.getKeyListeners();
        MouseWheelListener[] wheelListeners = tumbnail.getMouseWheelListeners();
        for (int i = 0; i < listener.length; i++) {
            if (listener[i].getClass().isAnonymousClass()) {
                tumbnail.removeMouseListener(listener[i]);
            }
        }
        for (int i = 0; i < motionListeners.length; i++) {
            if (motionListeners[i].getClass().isAnonymousClass()) {
                tumbnail.removeMouseMotionListener(motionListeners[i]);
            }
        }
        for (int i = 0; i < wheelListeners.length; i++) {
            if (wheelListeners[i].getClass().isAnonymousClass()) {
                tumbnail.removeMouseWheelListener(wheelListeners[i]);
            }
        }
        for (int i = 0; i < keyListeners.length; i++) {
            if (keyListeners[i].getClass().isAnonymousClass()) {
                tumbnail.removeKeyListener(keyListeners[i]);
            }
        }
    }

    private static void addListenerToThumbnail(final Thumbnail thumbnail, final LoadSeries loadSeries,
        final DicomModel dicomModel) {
        final Series series = loadSeries.getDicomSeries();
        thumbnail.addMouseListener(DicomExplorer.createThumbnailMouseAdapter(series, dicomModel, loadSeries));
        thumbnail.addKeyListener(DicomExplorer.createThumbnailKeyListener(series, dicomModel));
    }

    public static void openSequenceInPlugin(SeriesViewerFactory factory, List<MediaSeries> series,
        DicomModel dicomModel, boolean removeOldSeries) {
        if (factory == null && series == null) {
            return;
        }
        int nbImg = 0;
        for (MediaSeries m : series) {
            nbImg += m.size();
        }
        // Do not add series without medias. BUG WEA-100
        if (nbImg == 0) {
            return;
        }
        dicomModel.firePropertyChange(new ObservableEvent(ObservableEvent.BasicAction.Register, dicomModel, null,
            new ViewerPluginBuilder(factory, series, dicomModel, true, removeOldSeries)));

    }

    public static void openSequenceInDefaultPlugin(List<MediaSeries> series, DicomModel dicomModel) {
        ArrayList<String> mimes = new ArrayList<String>();
        for (MediaSeries s : series) {
            String mime = s.getMimeType();
            if (mime != null && !mimes.contains(mime)) {
                mimes.add(mime);
            }
        }
        for (String mime : mimes) {
            SeriesViewerFactory plugin = UIManager.getViewerFactory(mime);
            if (plugin != null) {
                ArrayList<MediaSeries> seriesList = new ArrayList<MediaSeries>();
                for (MediaSeries s : series) {
                    if (mime.equals(s.getMimeType())) {
                        seriesList.add(s);
                    }
                }
                openSequenceInPlugin(plugin, seriesList, dicomModel, true);
            }
        }
    }

    public Series getDicomSeries() {
        return dicomSeries;
    }

    // public File getDICOMFile(String StudyUID, String SeriesUID, String
    // SOPInstanceUID) throws Exception {
    // URL url = new URL(dicomSeries.getWadoParameters().getWadoURL() +
    // "?requestType=WADO&studyUID=" + StudyUID
    // + "&seriesUID=" + SeriesUID + "&objectUID=" + SOPInstanceUID +
    // "&contentType=application%2Fdicom");
    //
    // HttpURLConnection httpCon = (HttpURLConnection) url.openConnection();
    // // HttpURLConnection httpCon = (HttpURLConnection)
    // // url.openConnection(DownloadManager.PROXY);
    // // httpCon.setDoOutput(true);
    // // httpCon.setDoInput(true);
    // // httpCon.setRequestMethod("GET");
    //
    // // JProgressBar statusBar = new JProgressBar();
    // // statusBar.setMinimum(0);
    // // statusBar.setMaximum(httpCon.getContentLength());
    // // statusBar.setValue(0);
    // // statusBar.setStringPainted(true);
    //
    // OutputStream tempFileStream = null;
    // InputStream httpStream = null;
    // // File outFile = new File(TEMP_DIR + SOPInstanceUID);
    // File tempFile = File.createTempFile("image_", ".dcm",
    // AbstractProperties.APP_TEMP_DIR);
    // tempFile.deleteOnExit();
    // try {
    // tempFileStream = new BufferedOutputStream(new
    // FileOutputStream(tempFile));
    // httpStream = httpCon.getInputStream();
    // byte[] buffer = new byte[4096];
    // int numRead;
    // long numWritten = 0;
    // while ((numRead = httpStream.read(buffer)) != -1) {
    // tempFileStream.write(buffer, 0, numRead);
    // numWritten += numRead;
    // // statusBar.setValue((int) numWritten);
    // }
    // }
    // catch (Exception e) {
    // e.printStackTrace();
    // }
    // finally {
    // FileUtil.safeClose(tempFileStream);
    // FileUtil.safeClose(httpStream);
    // }
    // return tempFile;
    // }

    public File getJPEGThumnails(WadoParameters wadoParameters, String StudyUID, String SeriesUID, String SOPInstanceUID)
        throws Exception {
        // TODO set quality as a preference
        URL url =
            new URL(wadoParameters.getWadoURL() + "?requestType=WADO&studyUID=" + StudyUID + "&seriesUID=" + SeriesUID //$NON-NLS-1$ //$NON-NLS-2$
                + "&objectUID=" + SOPInstanceUID + "&contentType=image/jpeg&imageQuality=70" + "&rows=" //$NON-NLS-1$ //$NON-NLS-2$ //$NON-NLS-3$
                + Thumbnail.MAX_SIZE + "&columns=" + Thumbnail.MAX_SIZE + wadoParameters.getAdditionnalParameters()); //$NON-NLS-1$

        HttpURLConnection httpCon = (HttpURLConnection) url.openConnection();
        httpCon.setDoInput(true);
        httpCon.setRequestMethod("GET"); //$NON-NLS-1$
        // Set http login (no protection, only convert in base64)
        if (wadoParameters.getWebLogin() != null) {
            httpCon.setRequestProperty("Authorization", "Basic " + wadoParameters.getWebLogin()); //$NON-NLS-1$ //$NON-NLS-2$
        }
        if (wadoParameters.getHttpTaglist().size() > 0) {
            for (HttpTag tag : wadoParameters.getHttpTaglist()) {
                httpCon.setRequestProperty(tag.getKey(), tag.getValue());
            }
        }
        // Connect to server.
        httpCon.connect();

        // Make sure response code is in the 200 range.
        if (httpCon.getResponseCode() / 100 != 2) {
            return null;
        }

        OutputStream out = null;
        InputStream in = null;

        File outFile = File.createTempFile("tumb_", ".jpg", AbstractProperties.APP_TEMP_DIR); //$NON-NLS-1$ //$NON-NLS-2$
        try {
            out = new BufferedOutputStream(new FileOutputStream(outFile));
            in = httpCon.getInputStream();
            byte[] buffer = new byte[1024];
            int numRead;
            long numWritten = 0;
            while ((numRead = in.read(buffer)) != -1) {
                out.write(buffer, 0, numRead);
                numWritten += numRead;
            }
        } catch (Exception e) {
            e.printStackTrace();
        } finally {
            FileUtil.safeClose(in);
            FileUtil.safeClose(out);
        }
        return outFile;
    }

    // public void interruptionRequested() {
    // if (isCancelled()) {
    // return;
    // }
    // int response = JOptionPane.showConfirmDialog(WeasisWin.getInstance(),
    // "Do you really want to stop this process?",
    // "Stopping Process", 0);
    // if (response == 0) {
    // cancel(true);
    // }
    // }

    private int[] generateDownladOrder(final int size) {
        int[] dindex = new int[size];
        if (size < 4) {
            for (int i = 0; i < dindex.length; i++) {
                dindex[i] = i;
            }
            return dindex;
        }
        boolean[] map = new boolean[size];
        int pos = 0;
        dindex[pos++] = 0;
        map[0] = true;
        dindex[pos++] = size - 1;
        map[size - 1] = true;
        int k = (size - 1) / 2;
        dindex[pos++] = k;
        map[k] = true;

        while (k > 0) {
            int i = 1;
            int start = 0;
            while (i < map.length) {
                if (map[i]) {
                    if (!map[i - 1]) {
                        int mid = start + (i - start) / 2;
                        map[mid] = true;
                        dindex[pos++] = mid;
                    }
                    start = i;
                }
                i++;
            }
            k /= 2;
        }
        return dindex;
    }

    class Download implements Callable<Boolean> {

        private final URL url; // download URL
        private int size; // size of download in bytes
        private final int downloaded; // number of bytes downloaded
        private Status status; // current status of download
        private File tempFile;
        private final WadoParameters wadoParameters;

        // private Thread thread;

        public Download(URL url, final WadoParameters wadoParameters) {
            this.url = url;
            this.wadoParameters = wadoParameters;
            size = -1;
            downloaded = 0;
            status = Status.Downloading;
        }

        public File getTempFile() {
            return tempFile;
        }

        public String getUrl() {
            return url.toString();
        }

        // Get this download's size.
        public int getSize() {
            return size;
        }

        // Get this download's progress.
        public float getProgress() {
            return ((float) downloaded / size) * 100;
        }

        public Status getStatus() {
            return status;
        }

        public void pause() {
            status = Status.Paused;
        }

        public void resume() {
            status = Status.Downloading;
        }

        public void cancel() {
            status = Status.Cancelled;
        }

        private void error() {
            status = Status.Error;
        }

        // Download file.
        @Override
        public Boolean call() throws Exception {

            InputStream stream = null;
            URLConnection httpCon = null;
            try {
                // If there is a proxy, it should be already configured
                httpCon = url.openConnection();
                // Set http login (no protection, only convert in base64)
                if (wadoParameters.getWebLogin() != null) {
                    httpCon.setRequestProperty("Authorization", "Basic " + wadoParameters.getWebLogin()); //$NON-NLS-1$ //$NON-NLS-2$
                }
                if (wadoParameters.getHttpTaglist().size() > 0) {
                    for (HttpTag tag : wadoParameters.getHttpTaglist()) {
                        httpCon.setRequestProperty(tag.getKey(), tag.getValue());
                    }
                }
                // Specify what portion of file to download.
                httpCon.setRequestProperty("Range", "bytes=" + downloaded + "-"); //$NON-NLS-1$ //$NON-NLS-2$ //$NON-NLS-3$

                // Connect to server.
                httpCon.connect();
            } catch (IOException e) {
                error();
                log.error("IOException for {}: {} ", url, e.getMessage()); //$NON-NLS-1$
                return false;
            }
            if (httpCon instanceof HttpURLConnection) {
                int responseCode = ((HttpURLConnection) httpCon).getResponseCode();
                // Make sure response code is in the 200 range.
                if (responseCode / 100 != 2) {
                    error();
                    log.error("Http Response error {} for {}", responseCode, url); //$NON-NLS-1$
                    return false;
                }
            }
            boolean cache = true;
            if (!writeInCache && getUrl().startsWith("file:")) {
                cache = false;
            }
            if (cache && tempFile == null) {
                tempFile = File.createTempFile("image_", ".dcm", DICOM_TMP_DIR); //$NON-NLS-1$ //$NON-NLS-2$
            }

            stream = httpCon.getInputStream();
            // Does not work with WADO because the stream is modified on the fly by the wado server. In dcm4chee, see
            // http://www.dcm4che.org/jira/browse/DCMEE-421
            int contentLength = httpCon.getContentLength();
            contentLength = -1;
            if (contentLength == -1) {
                progressBar.setIndeterminate(progressBar.getMaximum() < 3);
            } else {
                // TODO add external circle progression
            }

            // Set the size for this download if it hasn't been already set.
            if (size == -1) {
                size = contentLength;
                // stateChanged();
            }
            DicomMediaIO dicomReader = null;
            log.debug("Download DICOM instance {} to {}.", url, cache ? tempFile.getName() : "null"); //$NON-NLS-1$
            if (dicomSeries != null) {
                final WadoParameters wado = (WadoParameters) dicomSeries.getTagValue(TagW.WadoParameters);
                int[] overrideList = wado.getOverrideDicomTagIDList();
                if (cache) {
                    int bytesTransferred = 0;
                    if (overrideList == null && wado != null) {
                        bytesTransferred =
                            FileUtil.writeFile(new SeriesProgressMonitor(dicomSeries, stream), new FileOutputStream(
                                tempFile));
                    } else if (wado != null) {
                        bytesTransferred =
                            writFile(new SeriesProgressMonitor(dicomSeries, stream), new FileOutputStream(tempFile),
                                overrideList);
                    }

                    if (bytesTransferred >= 0) {
                        log.warn("Download interruption {} ", url); //$NON-NLS-1$
                        try {
                            tempFile.delete();
                        } catch (Exception e) {
                            e.printStackTrace();
                        }
                        return false;
                    }
                    // TODO handle file interruption
                    // else if (bytesTransferred > 0) {
                    // downloaded = bytesTransferred;
                    // }

                    File renameFile = new File(DICOM_EXPORT_DIR, tempFile.getName());
                    if (tempFile.renameTo(renameFile)) {
                        tempFile = renameFile;
                    }
                } else {
                    tempFile = new File(url.toURI());
                }
                dicomReader = new DicomMediaIO(tempFile);
                if (dicomReader.readMediaTags()) {
                    if (dicomSeries.size() == 0) {
                        // Override the group (patient, study and series) by the dicom fields except the UID of
                        // the group
                        MediaSeriesGroup patient = dicomModel.getParent(dicomSeries, DicomModel.patient);
                        dicomReader.writeMetaData(patient);
                        MediaSeriesGroup study = dicomModel.getParent(dicomSeries, DicomModel.study);
                        dicomReader.writeMetaData(study);
                        dicomReader.writeMetaData(dicomSeries);
                        GuiExecutor.instance().invokeAndWait(new Runnable() {

                            @Override
                            public void run() {
                                Thumbnail thumb = (Thumbnail) dicomSeries.getTagValue(TagW.Thumbnail);
                                if (thumb != null) {
                                    thumb.repaint();
                                }
                                dicomModel.firePropertyChange(new ObservableEvent(
                                    ObservableEvent.BasicAction.UpdateParent, dicomModel, null, dicomSeries));
                            }
                        });
                    }
                }
            }

            // Change status to complete if this point was reached because
            // downloading has finished.
            if (status == Status.Downloading) {
                status = Status.Complete;
                if (tempFile != null) {
                    if (dicomSeries != null && dicomReader.readMediaTags()) {
                        final DicomMediaIO reader = dicomReader;
                        // Necessary to wait the runnable because the dicomSeries must be added to the dicomModel
                        // before reaching done() of SwingWorker
                        GuiExecutor.instance().invokeAndWait(new Runnable() {

                            @Override
                            public void run() {
                                boolean firstImageToDisplay = false;
                                MediaElement[] medias = reader.getMediaElement();
                                if (medias != null) {
                                    firstImageToDisplay = dicomSeries.size() == 0;
                                    for (MediaElement media : medias) {
                                        dicomModel.applySplittingRules(dicomSeries, media);
                                    }
                                    if (firstImageToDisplay && dicomSeries.size() == 0) {
                                        firstImageToDisplay = false;
                                    }
                                }

                                reader.reset();
                                Thumbnail thumb = (Thumbnail) dicomSeries.getTagValue(TagW.Thumbnail);
                                if (thumb != null) {
                                    thumb.repaint();
                                }

                                if (firstImageToDisplay) {
                                    boolean openNewTab = true;
                                    MediaSeriesGroup entry1 = dicomModel.getParent(dicomSeries, DicomModel.patient);
                                    if (entry1 != null) {
                                        synchronized (UIManager.VIEWER_PLUGINS) {
                                            for (final ViewerPlugin p : UIManager.VIEWER_PLUGINS) {
                                                if (entry1.equals(p.getGroupID())) {
                                                    openNewTab = false;
                                                    break;
                                                }
                                            }
                                        }
                                    }
                                    if (openNewTab) {
                                        SeriesViewerFactory plugin =
                                            UIManager.getViewerFactory(dicomSeries.getMimeType());
                                        if (plugin != null && !(plugin instanceof MimeSystemAppFactory)) {
                                            ArrayList<MediaSeries> list = new ArrayList<MediaSeries>(1);
                                            list.add(dicomSeries);
                                            LoadSeries.openSequenceInPlugin(plugin, list, dicomModel, true);
                                        }
                                    }
                                }
                            }
                        });

                    }
                    // stateChanged();
                }
            }
            // Increment progress bar in EDT and repaint when downloaded
            incrementProgressBarValue();
            return true;
        }

        /**
         * @param inputStream
         * @param out
         * @param overrideList
         * @return bytes transferred. O = error, -1 = all bytes has been transferred, other = bytes transferred before
         *         interruption
         */
        public int writFile(InputStream inputStream, OutputStream out, int[] overrideList) {
            if (inputStream == null && out == null) {
                return 0;
            }
            DicomInputStream dis = null;
            DicomOutputStream dos = null;
            try {
                dis = new DicomInputStream(new BufferedInputStream(inputStream));
                DicomObject dcm = dis.readDicomObject();
                dos = new DicomOutputStream(new BufferedOutputStream(out));

                if (overrideList != null) {
                    MediaSeriesGroup study = dicomModel.getParent(dicomSeries, DicomModel.study);
                    MediaSeriesGroup patient = dicomModel.getParent(dicomSeries, DicomModel.patient);
                    VRMap vrMap = VRMap.getVRMap();
                    for (int tag : overrideList) {
                        TagW tagElement = patient.getTagElement(tag);
                        Object value = null;
                        if (tagElement == null) {
                            tagElement = study.getTagElement(tag);
                            value = study.getTagValue(tagElement);
                        } else {
                            value = patient.getTagValue(tagElement);
                        }
                        if (value != null) {
                            TagType type = tagElement.getType();
                            if (TagType.String.equals(type)) {
                                dcm.putString(tag, vrMap.vrOf(tag), value.toString());
                            } else if (TagType.Date.equals(type) || TagType.Time.equals(type)) {
                                dcm.putDate(tag, vrMap.vrOf(tag), (Date) value);
                            } else if (TagType.Integer.equals(type)) {
                                dcm.putInt(tag, vrMap.vrOf(tag), (Integer) value);
                            } else if (TagType.Float.equals(type)) {
                                dcm.putFloat(tag, vrMap.vrOf(tag), (Float) value);
                            }
                        }
                    }
                }
                dos.writeDicomFile(dcm);
                return -1;
            } catch (InterruptedIOException e) {
                return e.bytesTransferred;
            } catch (IOException e) {
                e.printStackTrace();
                return 0;
            } finally {
                FileUtil.safeClose(dos);
                FileUtil.safeClose(dis);
            }
        }
    }

    public synchronized DownloadPriority getPriority() {
        return priority;
    }

    public synchronized void setPriority(DownloadPriority priority) {
        this.priority = priority;
    }

    @Override
    public void setPriority() {
        DownloadPriority p = getPriority();
        if (p != null) {
            if (StateValue.PENDING.equals(getState())) {
                boolean change = LoadRemoteDicomManifest.loadingQueue.remove(this);
                if (change) {
                    p.setPriority(DownloadPriority.COUNTER.getAndDecrement());
                    LoadRemoteDicomManifest.loadingQueue.offer(this);
                    synchronized (LoadRemoteDicomManifest.currentTasks) {
                        for (LoadSeries s : LoadRemoteDicomManifest.currentTasks) {
                            if (s != this && StateValue.STARTED.equals(s.getState())) {
                                LoadSeries taskResume =
<<<<<<< HEAD
                                    new LoadSeries(s.getDicomSeries(), dicomModel, s.getProgressBar());
=======
                                    new LoadSeries(s.getDicomSeries(), dicomModel, s.getProgressBar(),
                                        s.getCODOWNLOAD_NUMBER(), s.writeInCache);
>>>>>>> 2c7606a9
                                s.cancel(true);
                                taskResume.setPriority(s.getPriority());
                                Thumbnail thumbnail = (Thumbnail) s.getDicomSeries().getTagValue(TagW.Thumbnail);
                                if (thumbnail != null) {
                                    LoadSeries.removeAnonymousMouseAndKeyListener(thumbnail);
                                    addListenerToThumbnail(thumbnail, taskResume, dicomModel);
                                }
                                LoadRemoteDicomManifest.loadingQueue.offer(taskResume);
                                LoadRemoteDicomManifest.addLoadSeries(taskResume, dicomModel);
                                LoadRemoteDicomManifest.removeLoadSeries(s, dicomModel);
                                break;
                            }
                        }
                    }
                }
            }
        }
    }

    public int getCODOWNLOAD_NUMBER() {
        return CODOWNLOAD_NUMBER;
    }

}<|MERGE_RESOLUTION|>--- conflicted
+++ resolved
@@ -190,11 +190,7 @@
     protected void done() {
         if (!isStopped()) {
             LoadRemoteDicomManifest.removeLoadSeries(this, dicomModel);
-<<<<<<< HEAD
-            Thumbnail thumbnail = (Thumbnail) dicomSeries.getTagValue(TagW.Thumbnail);
-=======
             final Thumbnail thumbnail = (Thumbnail) dicomSeries.getTagValue(TagW.Thumbnail);
->>>>>>> 2c7606a9
             if (thumbnail != null) {
                 thumbnail.setProgressBar(null);
                 if (thumbnail.getThumbnailPath() == null
@@ -462,13 +458,6 @@
                         String thumURL = (String) dicomSeries.getTagValue(TagW.DirectDownloadThumbnail);
                         if (thumURL != null) {
                             try {
-<<<<<<< HEAD
-                                File outFile = File.createTempFile("tumb_", FileUtil.getExtension(thumURL), //$NON-NLS-1$
-                                    AbstractProperties.APP_TEMP_DIR);
-                                int resp = FileUtil.writeFile(new URL(wadoParameters.getWadoURL() + thumURL), outFile);
-                                if (resp == -1) {
-                                    file = outFile;
-=======
                                 if (thumURL.startsWith(AbstractProperties.APP_TEMP_DIR.getPath())) {
                                     file = new File(thumURL);
                                 } else {
@@ -479,7 +468,6 @@
                                     if (resp == -1) {
                                         file = outFile;
                                     }
->>>>>>> 2c7606a9
                                 }
                             } catch (MalformedURLException e) {
                                 e.printStackTrace();
@@ -1062,12 +1050,8 @@
                         for (LoadSeries s : LoadRemoteDicomManifest.currentTasks) {
                             if (s != this && StateValue.STARTED.equals(s.getState())) {
                                 LoadSeries taskResume =
-<<<<<<< HEAD
-                                    new LoadSeries(s.getDicomSeries(), dicomModel, s.getProgressBar());
-=======
                                     new LoadSeries(s.getDicomSeries(), dicomModel, s.getProgressBar(),
                                         s.getCODOWNLOAD_NUMBER(), s.writeInCache);
->>>>>>> 2c7606a9
                                 s.cancel(true);
                                 taskResume.setPriority(s.getPriority());
                                 Thumbnail thumbnail = (Thumbnail) s.getDicomSeries().getTagValue(TagW.Thumbnail);
