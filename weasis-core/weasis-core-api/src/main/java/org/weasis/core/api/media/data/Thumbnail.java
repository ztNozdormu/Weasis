--- conflicted
+++ resolved
@@ -193,11 +193,7 @@
         return thumbnailPath;
     }
 
-<<<<<<< HEAD
     public synchronized Mat getImage(final MediaElement media, final boolean keepMediaCache,
-=======
-    public synchronized BufferedImage getImage(final MediaElement media, final boolean keepMediaCache,
->>>>>>> 9c4e1cae
         final OpManager opManager) {
         if ((imageSoftRef == null && readable) || (imageSoftRef != null && imageSoftRef.get() == null)) {
             if (loading.compareAndSet(false, true)) {
