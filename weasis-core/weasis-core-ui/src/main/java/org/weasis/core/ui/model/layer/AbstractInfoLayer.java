--- conflicted
+++ resolved
@@ -247,13 +247,9 @@
         double zoomFactor = view2DPane.getViewModel().getViewScale();
 
         double scale = image.getPixelSize() / zoomFactor;
-<<<<<<< HEAD
         double scaleSizex =
             ajustShowScale(scale, (int) Math.min(zoomFactor * source.width() * image.getRescaleX(), bound.width / 2.0));
-=======
-        double scaleSizex = ajustShowScale(scale,
-            (int) Math.min(zoomFactor * source.getWidth() * image.getRescaleX(), bound.getHeight() / 2.0));
->>>>>>> 89a4f093
+
         if (showBottomScale && scaleSizex > 50.0d) {
             Unit[] unit = { image.getPixelSpacingUnit() };
             String str = ajustLengthDisplay(scaleSizex * scale, unit);
