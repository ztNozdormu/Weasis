/*******************************************************************************
 * Copyright (c) 2009-2018 Weasis Team and others.
 * All rights reserved. This program and the accompanying materials
 * are made available under the terms of the Eclipse Public License v2.0
 * which accompanies this distribution, and is available at
 * http://www.eclipse.org/legal/epl-v20.html
 *
 * Contributors:
 *     Nicolas Roduit - initial API and implementation
 *******************************************************************************/
package org.weasis.core.ui.model.layer;

import java.awt.BasicStroke;
import java.awt.Color;
import java.awt.Graphics2D;
import java.awt.GridBagConstraints;
import java.awt.Rectangle;
import java.awt.RenderingHints;
import java.awt.geom.Line2D;
import java.awt.geom.Rectangle2D;
import java.util.HashMap;
import java.util.Iterator;
import java.util.Map;
import java.util.Map.Entry;
import java.util.Objects;
import java.util.Optional;

import org.osgi.service.prefs.Preferences;
import org.weasis.core.api.gui.util.ActionW;
import org.weasis.core.api.gui.util.DecFormater;
import org.weasis.core.api.image.ImageOpNode;
import org.weasis.core.api.image.OpManager;
import org.weasis.core.api.image.PseudoColorOp;
import org.weasis.core.api.image.WindowOp;
import org.weasis.core.api.image.op.ByteLut;
import org.weasis.core.api.image.util.Unit;
import org.weasis.core.api.media.data.ImageElement;
import org.weasis.core.api.service.BundlePreferences;
import org.weasis.core.api.util.LangUtil;
import org.weasis.core.api.util.StringUtil;
import org.weasis.core.ui.editor.image.PixelInfo;
import org.weasis.core.ui.editor.image.ViewButton;
import org.weasis.core.ui.editor.image.ViewCanvas;
import org.weasis.core.ui.model.graphic.AbstractGraphicLabel;
import org.weasis.core.ui.model.utils.imp.DefaultUUID;
import org.weasis.core.ui.pref.ViewSetting;
import org.weasis.opencv.data.PlanarImage;

public abstract class AbstractInfoLayer<E extends ImageElement> extends DefaultUUID implements LayerAnnotation {

    private static final long serialVersionUID = 1338490067849040408L;

    public static final String P_ALL_VIEWS = "annotations.all.views"; //$NON-NLS-1$
    public static volatile boolean applyToAllView = true;
    public static final Map<String, Boolean> defaultDisplayPreferences = new HashMap<>();
    private static final Map<String, String> conversionMapForStorage = new HashMap<>();
    static {
        defaultDisplayPreferences.put(ANNOTATIONS, true);
        defaultDisplayPreferences.put(MIN_ANNOTATIONS, false);
        defaultDisplayPreferences.put(ANONYM_ANNOTATIONS, false);
        defaultDisplayPreferences.put(SCALE, true);
        defaultDisplayPreferences.put(LUT, false);
        defaultDisplayPreferences.put(IMAGE_ORIENTATION, true);
        defaultDisplayPreferences.put(WINDOW_LEVEL, true);
        defaultDisplayPreferences.put(ZOOM, true);
        defaultDisplayPreferences.put(ROTATION, false);
        defaultDisplayPreferences.put(FRAME, true);
        defaultDisplayPreferences.put(PIXEL, true);

        conversionMapForStorage.put(ANNOTATIONS, "annotations"); //$NON-NLS-1$
        conversionMapForStorage.put(MIN_ANNOTATIONS, "minAnnotations"); //$NON-NLS-1$
        conversionMapForStorage.put(ANONYM_ANNOTATIONS, "anonym"); //$NON-NLS-1$
        conversionMapForStorage.put(SCALE, "scale"); //$NON-NLS-1$
        conversionMapForStorage.put(LUT, "lut"); //$NON-NLS-1$
        conversionMapForStorage.put(IMAGE_ORIENTATION, "orientation"); //$NON-NLS-1$
        conversionMapForStorage.put(WINDOW_LEVEL, "wl"); //$NON-NLS-1$
        conversionMapForStorage.put(ZOOM, "zoom"); //$NON-NLS-1$
        conversionMapForStorage.put(ROTATION, "rotation"); //$NON-NLS-1$
        conversionMapForStorage.put(FRAME, "frame"); //$NON-NLS-1$
        conversionMapForStorage.put(PIXEL, "pixel"); //$NON-NLS-1$
    }

    protected static final int BORDER = 10;

    protected final HashMap<String, Boolean> displayPreferences = new HashMap<>();
    protected boolean visible = true;
    protected static final Color color = Color.yellow;
    protected final ViewCanvas<E> view2DPane;
    protected PixelInfo pixelInfo = null;
    protected final Rectangle pixelInfoBound;
    protected final Rectangle preloadingProgressBound;
    protected int border = BORDER;
    protected double thickLength = 15.0;
    protected boolean showBottomScale = true;
    protected String name;

    public AbstractInfoLayer(ViewCanvas<E> view2DPane) {
        this.view2DPane = view2DPane;
        this.pixelInfoBound = new Rectangle();
        this.preloadingProgressBound = new Rectangle();
    }

    public static void applyPreferences(Preferences prefs) {
        if (prefs != null) {
            Preferences p = prefs.node(ViewSetting.PREFERENCE_NODE);
            Preferences pref = p.node("infolayer"); //$NON-NLS-1$
            applyToAllView = pref.getBoolean("allViews", true); //$NON-NLS-1$

            Iterator<Entry<String, Boolean>> d = defaultDisplayPreferences.entrySet().iterator();
            while (d.hasNext()) {
                Entry<String, Boolean> v = d.next();
                v.setValue(pref.getBoolean(conversionMapForStorage.get(v.getKey()), v.getValue()));
            }
        }
    }

    public static void savePreferences(Preferences prefs) {
        if (prefs != null) {
            Preferences p = prefs.node(ViewSetting.PREFERENCE_NODE);
            Preferences pref = p.node("infolayer"); //$NON-NLS-1$
            BundlePreferences.putBooleanPreferences(pref, "allViews", applyToAllView); //$NON-NLS-1$

            Iterator<Entry<String, String>> d = conversionMapForStorage.entrySet().iterator();
            while (d.hasNext()) {
                Entry<String, String> v = d.next();
                BundlePreferences.putBooleanPreferences(pref, v.getValue(), defaultDisplayPreferences.get(v.getKey()));
            }
        }
    }

    public static Boolean setDefaultDisplayPreferencesValue(String item, Boolean selected) {
        Boolean selected2 = Optional.ofNullable(defaultDisplayPreferences.get(item)).orElse(Boolean.FALSE);
        defaultDisplayPreferences.put(item, selected);
        return !Objects.equals(selected, selected2);
    }

    @Override
    public void resetToDefault() {
        displayPreferences.putAll(defaultDisplayPreferences);
    }

    @Override
    public Boolean isShowBottomScale() {
        return showBottomScale;
    }

    @Override
    public void setShowBottomScale(Boolean showBottomScale) {
        this.showBottomScale = showBottomScale;
    }

    @Override
    public Boolean getVisible() {
        return visible;
    }

    @Override
    public void setVisible(Boolean visible) {
        this.visible = Optional.ofNullable(visible).orElse(getType().getVisible());
    }

    @Override
    public Integer getLevel() {
        return getType().getLevel();
    }

    @Override
    public void setLevel(Integer i) {
        // Do nothing
    }

    @Override
    public Integer getBorder() {
        return border;
    }

    @Override
    public void setBorder(Integer border) {
        this.border = border;
    }

    @Override
    public LayerType getType() {
        return LayerType.IMAGE_ANNOTATION;
    }

    @Override
    public void setType(LayerType type) {
        // Cannot change this type
    }

    @Override
    public void setName(String layerName) {
        this.name = layerName;
    }

    @Override
    public String getName() {
        return name;
    }

    @Override
    public String toString() {
        return Optional.ofNullable(getName()).orElse(getType().getDefaultName());
    }

    @Override
    public Boolean getDisplayPreferences(String item) {
        if (applyToAllView) {
            return Optional.ofNullable(defaultDisplayPreferences.get(item)).orElse(Boolean.FALSE);
        }
        return Optional.ofNullable(displayPreferences.getOrDefault(item, defaultDisplayPreferences.get(item)))
            .orElse(Boolean.FALSE);
    }

    @Override
    public Boolean setDisplayPreferencesValue(String displayItem, Boolean selected) {
        Boolean selected2 = getDisplayPreferences(displayItem);
        displayPreferences.put(displayItem, selected);
        return !Objects.equals(selected, selected2);
    }

    @Override
    public Rectangle getPreloadingProgressBound() {
        return preloadingProgressBound;
    }

    @Override
    public Rectangle getPixelInfoBound() {
        return pixelInfoBound;
    }

    @Override
    public void setPixelInfo(PixelInfo pixelInfo) {
        this.pixelInfo = pixelInfo;
    }

    @Override
    public PixelInfo getPixelInfo() {
        return pixelInfo;
    }

    public Rectangle2D getOutLine(Line2D l) {
        Rectangle2D r = l.getBounds2D();
        r.setFrame(r.getX() - 1.0, r.getY() - 1.0, r.getWidth() + 2.0, r.getHeight() + 2.0);
        return r;
    }

    public void drawLUT(Graphics2D g2, Rectangle bound, float midfontHeight) {
        OpManager disOp = view2DPane.getDisplayOpManager();
        ImageOpNode pseudoColorOp = disOp.getNode(PseudoColorOp.OP_NAME);
        ByteLut lut = null;
        if (pseudoColorOp != null) {
            lut = (ByteLut) pseudoColorOp.getParam(PseudoColorOp.P_LUT);
        }
        if (lut != null && bound.height > 350) {
            if (lut.getLutTable() == null) {
                lut = ByteLut.grayLUT;
            }
            byte[][] table = LangUtil.getNULLtoFalse((Boolean) pseudoColorOp.getParam(PseudoColorOp.P_LUT_INVERSE))
                ? lut.getInvertedLutTable() : lut.getLutTable();
            float length = table[0].length;

            int width = 0;
            for (ViewButton b : view2DPane.getViewButtons()) {
                if (b.isVisible() && b.getPosition() == GridBagConstraints.EAST) {
                    int w = b.getIcon().getIconWidth() + 5;
                    if (w > width) {
                        width = w;
                    }
                }
            }
            float x = bound.width - 30f - width;
            float y = bound.height / 2f - length / 2f;

            g2.setPaint(Color.BLACK);
            Rectangle2D.Float rect = new Rectangle2D.Float(x - 11f, y - 2f, 12f, 2f);
            g2.draw(rect);
            int separation = 4;
            float step = length / separation;
            for (int i = 1; i < separation; i++) {
                float posY = y + i * step;
                rect.setRect(x - 6f, posY - 1f, 7f, 2f);
                g2.draw(rect);
            }
            rect.setRect(x - 11f, y + length, 12f, 2f);
            g2.draw(rect);
            rect.setRect(x - 2f, y - 2f, 23f, length + 4f);
            g2.draw(rect);

            g2.setPaint(Color.WHITE);
            Line2D.Float line = new Line2D.Float(x - 10f, y - 1f, x - 1f, y - 1f);
            g2.draw(line);

            Double ww = (Double) disOp.getParamValue(WindowOp.OP_NAME, ActionW.WINDOW.cmd());
            Double wl = (Double) disOp.getParamValue(WindowOp.OP_NAME, ActionW.LEVEL.cmd());
            if (ww != null && wl != null) {
                int stepWindow = (int) (ww / separation);
                int firstlevel = (int) (wl - stepWindow * 2.0);
                String str = Integer.toString(firstlevel + separation * stepWindow); // $NON-NLS-1$
                AbstractGraphicLabel.paintFontOutline(g2, str, x - g2.getFontMetrics().stringWidth(str) - 12f,
                    y + midfontHeight);
                for (int i = 1; i < separation; i++) {
                    float posY = y + i * step;
                    line.setLine(x - 5f, posY, x - 1f, posY);
                    g2.draw(line);
                    str = Integer.toString(firstlevel + (separation - i) * stepWindow); // $NON-NLS-1$
                    AbstractGraphicLabel.paintFontOutline(g2, str, x - g2.getFontMetrics().stringWidth(str) - 7,
                        posY + midfontHeight);
                }

                line.setLine(x - 10f, y + length + 1f, x - 1f, y + length + 1f);
                g2.draw(line);
                str = Integer.toString(firstlevel); // $NON-NLS-1$
                AbstractGraphicLabel.paintFontOutline(g2, str, x - g2.getFontMetrics().stringWidth(str) - 12,
                    y + length + midfontHeight);
                rect.setRect(x - 1f, y - 1f, 21f, length + 2f);
                g2.draw(rect);
            }

            for (int k = 0; k < length; k++) {
                int l = (int)length -1 - k;
<<<<<<< HEAD
                g2.setPaint(new Color(table[0][l] & 0xff, table[1][l] & 0xff, table[2][l] & 0xff));
=======
                // Convert BGR LUT to RBG color
                g2.setPaint(new Color(table[2][l] & 0xff, table[1][l] & 0xff, table[0][l] & 0xff));
>>>>>>> beb188eb
                rect.setRect(x, y + k, 19f, 1f);
                g2.draw(rect);
            }
        }
    }

    public void drawScale(Graphics2D g2d, Rectangle bound, float fontHeight) {
        ImageElement image = view2DPane.getImage();
        PlanarImage source = image.getImage();
        if (source == null) {
            return;
        }

        double zoomFactor = view2DPane.getViewModel().getViewScale();

        double scale = image.getPixelSize() / zoomFactor;
        double scaleSizex =
            ajustShowScale(scale, (int) Math.min(zoomFactor * source.width() * image.getRescaleX(), bound.width / 2.0));

        if (showBottomScale && scaleSizex > 50.0d) {
            Unit[] unit = { image.getPixelSpacingUnit() };
            String str = ajustLengthDisplay(scaleSizex * scale, unit);
            g2d.setStroke(new BasicStroke(1.0F));
            g2d.setRenderingHint(RenderingHints.KEY_ANTIALIASING, RenderingHints.VALUE_ANTIALIAS_ON);
            g2d.setPaint(Color.BLACK);

            double posx = bound.width / 2.0 - scaleSizex / 2.0;
            double posy = bound.height - border - 1.5; // - 1.5 is for outline
            Line2D line = new Line2D.Double(posx, posy, posx + scaleSizex, posy);
            g2d.draw(getOutLine(line));
            line.setLine(posx, posy - thickLength, posx, posy);
            g2d.draw(getOutLine(line));
            line.setLine(posx + scaleSizex, posy - thickLength, posx + scaleSizex, posy);
            g2d.draw(getOutLine(line));
            int divisor = str.indexOf("5") == -1 ? str.indexOf("2") == -1 ? 10 : 2 : 5; //$NON-NLS-1$ //$NON-NLS-2$
            double midThick = thickLength * 2.0 / 3.0;
            double smallThick = thickLength / 3.0;
            double divSquare = scaleSizex / divisor;
            for (int i = 1; i < divisor; i++) {
                line.setLine(posx + divSquare * i, posy, posx + divSquare * i, posy - midThick);
                g2d.draw(getOutLine(line));
            }
            if (divSquare > 90) {
                double secondSquare = divSquare / 10.0;
                for (int i = 0; i < divisor; i++) {
                    for (int k = 1; k < 10; k++) {
                        double secBar = posx + divSquare * i + secondSquare * k;
                        line.setLine(secBar, posy, secBar, posy - smallThick);
                        g2d.draw(getOutLine(line));
                    }
                }
            }

            g2d.setPaint(Color.white);
            line.setLine(posx, posy, posx + scaleSizex, posy);
            g2d.draw(line);
            line.setLine(posx, posy - thickLength, posx, posy);
            g2d.draw(line);
            line.setLine(posx + scaleSizex, posy - thickLength, posx + scaleSizex, posy);
            g2d.draw(line);

            for (int i = 0; i < divisor; i++) {
                line.setLine(posx + divSquare * i, posy, posx + divSquare * i, posy - midThick);
                g2d.draw(line);
            }
            if (divSquare > 90) {
                double secondSquare = divSquare / 10.0;
                for (int i = 0; i < divisor; i++) {
                    for (int k = 1; k < 10; k++) {
                        double secBar = posx + divSquare * i + secondSquare * k;
                        line.setLine(secBar, posy, secBar, posy - smallThick);
                        g2d.draw(line);
                    }
                }
            }
            g2d.setRenderingHint(RenderingHints.KEY_ANTIALIASING, RenderingHints.VALUE_ANTIALIAS_DEFAULT);
            String pixSizeDesc = image.getPixelSizeCalibrationDescription();
            if (StringUtil.hasText(pixSizeDesc)) {
                AbstractGraphicLabel.paintFontOutline(g2d, pixSizeDesc, (float) (posx + scaleSizex + 5),
                    (float) posy - fontHeight);
            }
            str += " " + unit[0].getAbbreviation(); //$NON-NLS-1$
            AbstractGraphicLabel.paintFontOutline(g2d, str, (float) (posx + scaleSizex + 5), (float) posy);
        }

        double scaleSizeY = ajustShowScale(scale,
            (int) Math.min(zoomFactor * source.height() * image.getRescaleY(), bound.height / 2.0));

        if (scaleSizeY > 30.0d) {
            Unit[] unit = { image.getPixelSpacingUnit() };
            String str = ajustLengthDisplay(scaleSizeY * scale, unit);

            float strokeWidth = g2d.getFont().getSize() / 15.0f;
            strokeWidth = strokeWidth < 1.0f ? 1.0f : strokeWidth;
            g2d.setStroke(new BasicStroke(strokeWidth));
            g2d.setRenderingHint(RenderingHints.KEY_ANTIALIASING, RenderingHints.VALUE_ANTIALIAS_ON);
            g2d.setPaint(Color.black);

            double posx = border - 1.5f; // -1.5 for outline
            double posy = bound.height / 2.0 - scaleSizeY / 2.0;
            Line2D line = new Line2D.Double(posx, posy, posx, posy + scaleSizeY);
            g2d.draw(getOutLine(line));
            line.setLine(posx, posy, posx + thickLength, posy);
            g2d.draw(getOutLine(line));
            line.setLine(posx, posy + scaleSizeY, posx + thickLength, posy + scaleSizeY);
            g2d.draw(getOutLine(line));
            int divisor = str.indexOf("5") == -1 ? str.indexOf("2") == -1 ? 10 : 2 : 5; //$NON-NLS-1$ //$NON-NLS-2$
            double divSquare = scaleSizeY / divisor;
            double midThick = thickLength * 2.0 / 3.0;
            double smallThick = thickLength / 3.0;
            for (int i = 0; i < divisor; i++) {
                line.setLine(posx, posy + divSquare * i, posx + midThick, posy + divSquare * i);
                g2d.draw(getOutLine(line));
            }
            if (divSquare > 90) {
                double secondSquare = divSquare / 10.0;
                for (int i = 0; i < divisor; i++) {
                    for (int k = 1; k < 10; k++) {
                        double secBar = posy + divSquare * i + secondSquare * k;
                        line.setLine(posx, secBar, posx + smallThick, secBar);
                        g2d.draw(getOutLine(line));
                    }
                }
            }

            g2d.setPaint(Color.WHITE);
            line.setLine(posx, posy, posx, posy + scaleSizeY);
            g2d.draw(line);
            line.setLine(posx, posy, posx + thickLength, posy);
            g2d.draw(line);
            line.setLine(posx, posy + scaleSizeY, posx + thickLength, posy + scaleSizeY);
            g2d.draw(line);
            for (int i = 0; i < divisor; i++) {
                line.setLine(posx, posy + divSquare * i, posx + midThick, posy + divSquare * i);
                g2d.draw(line);
            }
            if (divSquare > 90) {
                double secondSquare = divSquare / 10.0;
                for (int i = 0; i < divisor; i++) {
                    for (int k = 1; k < 10; k++) {
                        double secBar = posy + divSquare * i + secondSquare * k;
                        line.setLine(posx, secBar, posx + smallThick, secBar);
                        g2d.draw(line);
                    }
                }
            }

            g2d.setRenderingHint(RenderingHints.KEY_ANTIALIASING, RenderingHints.VALUE_ANTIALIAS_DEFAULT);

            AbstractGraphicLabel.paintFontOutline(g2d, str + " " + unit[0].getAbbreviation(), (int) posx, //$NON-NLS-1$
                (int) (posy - 5 * strokeWidth));
        }

    }

    private double ajustShowScale(double ratio, int maxLength) {
        int digits = (int) ((Math.log(maxLength * ratio) / Math.log(10)) + 1);
        double scaleLength = Math.pow(10, digits);
        double scaleSize = scaleLength / ratio;

        int loop = 0;
        while ((int) scaleSize > maxLength) {
            scaleLength /= findGeometricSuite(scaleLength);
            scaleSize = scaleLength / ratio;
            loop++;
            if (loop > 50) {
                return 0.0;
            }
        }
        return scaleSize;
    }

    public double findGeometricSuite(double length) {
        int shift = (int) ((Math.log(length) / Math.log(10)) + 0.1);
        int firstDigit = (int) (length / Math.pow(10, shift) + 0.5);
        if (firstDigit == 5) {
            return 2.5;
        }
        return 2.0;

    }

    public String ajustLengthDisplay(double scaleLength, Unit[] unit) {
        double ajustScaleLength = scaleLength;

        Unit ajustUnit = unit[0];

        if (scaleLength < 1.0) {
            Unit down = ajustUnit;
            while ((down = down.getDownUnit()) != null) {
                double length = scaleLength * down.getConversionRatio(unit[0].getConvFactor());
                if (length > 1) {
                    ajustUnit = down;
                    ajustScaleLength = length;
                    break;
                }
            }
        } else if (scaleLength > 10.0) {
            Unit up = ajustUnit;
            while ((up = up.getUpUnit()) != null) {
                double length = scaleLength * up.getConversionRatio(unit[0].getConvFactor());
                if (length < 1) {
                    break;
                }
                ajustUnit = up;
                ajustScaleLength = length;
            }
        }
        // Trick to keep the value as a return parameter
        unit[0] = ajustUnit;
        if (ajustScaleLength < 1.0) {
            return ajustScaleLength < 0.001 ? DecFormater.scientificFormat(ajustScaleLength)
                : DecFormater.fourDecimal(ajustScaleLength);
        }
        return ajustScaleLength > 50000.0 ? DecFormater.scientificFormat(ajustScaleLength)
            : DecFormater.twoDecimal(ajustScaleLength);
    }

}<|MERGE_RESOLUTION|>--- conflicted
+++ resolved
@@ -320,12 +320,8 @@
 
             for (int k = 0; k < length; k++) {
                 int l = (int)length -1 - k;
-<<<<<<< HEAD
-                g2.setPaint(new Color(table[0][l] & 0xff, table[1][l] & 0xff, table[2][l] & 0xff));
-=======
                 // Convert BGR LUT to RBG color
                 g2.setPaint(new Color(table[2][l] & 0xff, table[1][l] & 0xff, table[0][l] & 0xff));
->>>>>>> beb188eb
                 rect.setRect(x, y + k, 19f, 1f);
                 g2.draw(rect);
             }
