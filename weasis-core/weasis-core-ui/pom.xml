<?xml version="1.0" encoding="UTF-8"?>
<project xmlns="http://maven.apache.org/POM/4.0.0" xmlns:xsi="http://www.w3.org/2001/XMLSchema-instance"
	xsi:schemaLocation="http://maven.apache.org/POM/4.0.0 http://maven.apache.org/maven-v4_0_0.xsd">
	<parent>
		<artifactId>weasis-core-parent</artifactId>
		<groupId>org.weasis.core</groupId>
<<<<<<< HEAD
		<version>3.0.0-SNAPSHOT</version>
=======
		<version>2.6.0-SNAPSHOT</version>
>>>>>>> f61e87eb
		<relativePath>../weasis-core-parent/pom.xml</relativePath>
	</parent>
	<modelVersion>4.0.0</modelVersion>
	<artifactId>weasis-core-ui</artifactId>
	<packaging>bundle</packaging>
	<name>Weasis UI API (j2se) [${project.artifactId}]</name>
	
	<properties>
		<bundle.namespace>org.weasis.core.ui</bundle.namespace>
	</properties>
	
	<build>
		<plugins>
			<plugin>
				<groupId>org.apache.felix</groupId>
				<artifactId>maven-bundle-plugin</artifactId>
				<configuration>
					<instructions>
						<!-- Force to import jaxb binding classes -->
						<Import-Package>com.sun.xml.internal.bind,*</Import-Package>
						<Bundle-Activator>${bundle.namespace}.internal.Activator</Bundle-Activator>
						<!-- add for Xchart: ,com.xeiam.xchart.*,com.xeiam.xchart.internal.markers.*,de.erichseifert.* -->
						<Export-Package>!${bundle.namespace}.internal.*,${bundle.namespace}.*,it.cnr.imaa.*,org.jdesktop.jxlayer.*,com.github.lgooddatepicker.*,com.privatejgoodies.*</Export-Package>
						<!-- Import only classes, will exclude *.RSA and *.SF files to avoid invalid signature issue. -->
						<Embed-Dependency>*;scope=compile;inline=org.**|it.**</Embed-Dependency>
					</instructions>
				</configuration>
			</plugin>
		</plugins>
	</build>

	<profiles>
		<profile>
			<id>java9</id>
			<activation>
				<jdk>[9,)</jdk>
			</activation>
			<build>
				<plugins>
					<plugin>
						<groupId>org.apache.maven.plugins</groupId>
						<artifactId>maven-surefire-plugin</artifactId>
						<configuration>
							<argLine>--add-modules=java.xml.bind</argLine>
						</configuration>
					</plugin>
				</plugins>
			</build>
		</profile>
	</profiles>

	<dependencies>
		<dependency>
			<groupId>org.weasis.core</groupId>
			<artifactId>weasis-core-api</artifactId>
<<<<<<< HEAD
			<version>${project.parent.version}</version>
			<scope>provided</scope>
		</dependency>
		<dependency>
			<groupId>org.weasis.opencv</groupId>
			<artifactId>weasis-opencv-core</artifactId>
			<version>${project.parent.version}</version>
=======
			<version>${project.version}</version>
>>>>>>> f61e87eb
			<scope>provided</scope>
		</dependency>
		<dependency>
			<groupId>org.weasis.thirdparty</groupId>
			<artifactId>docking-frames</artifactId>
		</dependency>
		<dependency>
			<groupId>it.cnr.imaa.essi</groupId>
			<artifactId>lablib-checkboxtree</artifactId>
			<version>3.3</version>
		</dependency>
		<dependency>
			<groupId>org.swinglabs</groupId>
			<artifactId>jxlayer</artifactId>
			<version>3.0.4</version>
		</dependency>
		<dependency>
			<groupId>com.github.lgooddatepicker</groupId>
			<artifactId>LGoodDatePicker</artifactId>
			<version>10.3.1</version>
		</dependency>
		<!-- <dependency> -->
		<!-- <groupId>com.xeiam.xchart</groupId> -->
		<!-- <artifactId>xchart</artifactId> -->
		<!-- <version>2.4.1</version> -->
		<!-- </dependency> -->

		<!-- FOR TESTS -->
		<dependency>
			<groupId>org.assertj</groupId>
			<artifactId>assertj-core</artifactId>
		</dependency>
		<dependency>
			<groupId>org.powermock</groupId>
			<artifactId>powermock-module-junit4</artifactId>
		</dependency>
		<dependency>
			<groupId>org.powermock</groupId>
			<artifactId>powermock-api-mockito2</artifactId>
		</dependency>
		<dependency>
			<groupId>com.google.code.bean-matchers</groupId>
			<artifactId>bean-matchers</artifactId>
		</dependency>
	</dependencies>
</project><|MERGE_RESOLUTION|>--- conflicted
+++ resolved
@@ -4,11 +4,7 @@
 	<parent>
 		<artifactId>weasis-core-parent</artifactId>
 		<groupId>org.weasis.core</groupId>
-<<<<<<< HEAD
 		<version>3.0.0-SNAPSHOT</version>
-=======
-		<version>2.6.0-SNAPSHOT</version>
->>>>>>> f61e87eb
 		<relativePath>../weasis-core-parent/pom.xml</relativePath>
 	</parent>
 	<modelVersion>4.0.0</modelVersion>
@@ -64,17 +60,7 @@
 		<dependency>
 			<groupId>org.weasis.core</groupId>
 			<artifactId>weasis-core-api</artifactId>
-<<<<<<< HEAD
-			<version>${project.parent.version}</version>
-			<scope>provided</scope>
-		</dependency>
-		<dependency>
-			<groupId>org.weasis.opencv</groupId>
-			<artifactId>weasis-opencv-core</artifactId>
-			<version>${project.parent.version}</version>
-=======
 			<version>${project.version}</version>
->>>>>>> f61e87eb
 			<scope>provided</scope>
 		</dependency>
 		<dependency>
