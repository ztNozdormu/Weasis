# Licensed to the Apache Software Foundation (ASF) under one
# or more contributor license agreements.  See the NOTICE file
# distributed with this work for additional information
# regarding copyright ownership.  The ASF licenses this file
# to you under the Apache License, Version 2.0 (the
# "License"); you may not use this file except in compliance
# with the License.  You may obtain a copy of the License at
#
#   http://www.apache.org/licenses/LICENSE-2.0
#
# Unless required by applicable law or agreed to in writing,
# software distributed under the License is distributed on an
# "AS IS" BASIS, WITHOUT WARRANTIES OR CONDITIONS OF ANY
# KIND, either express or implied.  See the License for the
# specific language governing permissions and limitations
# under the License.

# To append packages to the default set of exported system packages,
# set this value.
org.osgi.framework.system.packages.extra=\
com.sun.image.codec.jpeg, \
com.sun.imageio.spi, \
javax.accessibility, \
javax.imageio, \
javax.imageio.event, \
javax.imageio.metadata, \
javax.imageio.plugins.jpeg, \
javax.imageio.spi, \
javax.imageio.stream, \
javax.media, \
javax.swing, \
javax.swing.border, \
javax.swing.event, \
javax.swing.filechooser, \
javax.swing.plaf, \
javax.swing.plaf.basic, \
javax.swing.plaf.metal, \
javax.swing.table, \
javax.swing.text, \
javax.swing.tree, \
javax.xml.parsers, \
javax.xml.namespace, \
javax.xml.stream, \
javax.xml.transform, \
javax.xml.transform.stax, \
javax.xml.validation, \
org.w3c.dom, \
org.xml.sax, \
org.xml.sax.ext, \
org.xml.sax.helpers, \
sun.awt.image, \
sun.awt.image.codec, \
sun.security.action, \
sun.misc, \
sun.net.www.protocol.file, \
sun.reflect

# The following property makes specified packages from the class path
# available to all bundles. You should avoid using this property.
#org.osgi.framework.bootdelegation=sun.*,com.sun.* 

# Felix tries to guess when to implicitly boot delegate in certain
# situations to ease integration without outside code. This feature
# is enabled by default, uncomment the following line to disable it.
#felix.bootdelegation.implicit=false

# The following property explicitly specifies the location of the bundle
# cache, which defaults to "felix-cache" in the current working directory.
# If this value is not absolute, then the felix.cache.rootdir controls
# how the absolute location is calculated. (See next property)
org.osgi.framework.storage=${dollar}{felix.cache.rootdir}/.weasis/weasis-cache

# The following property is used to convert a relative bundle cache
# location into an absolute one by specifying the root to prepend to
# the relative cache path. The default for this property is the
# current working directory.
felix.cache.rootdir=${dollar}{user.home}

# Felix installs a stream and content handler factories by default,
# uncomment the following line to not install them.
# felix.service.urlhandlers=false

# The following property controls whether the bundle cache is flushed
# the first time the framework is initialized. Possible values are
# "none" and "onFirstInit"; the default is "none".
org.osgi.framework.storage.clean=none

# The following property is used to enable/disable bundle cache locking.
# On JVMs that do not support file channel locking, you may want to
# disable this feature. The default is enabled.
#felix.cache.locking=true

felix.auto.start.1= \
 ${dollar}{weasis.codebase.url}/bundle/javax.servlet-${felix.servlet.version}.jar \
 ${dollar}{weasis.codebase.url}/bundle/org.apache.felix.bundlerepository-${felix.bundlerepository.version}.jar \
 ${dollar}{weasis.codebase.url}/bundle/org.apache.felix.gogo.command-${felix.gogo.command.version}.jar \
 ${dollar}{weasis.codebase.url}/bundle/org.apache.felix.gogo.runtime-${felix.gogo.version}.jar \
 ${dollar}{weasis.codebase.url}/bundle/org.apache.felix.gogo.shell-${felix.gogo.version}.jar \
 ${dollar}{weasis.codebase.url}/bundle/org.apache.sling.commons.log-${sling.commons.log.version}.jar \
  
felix.auto.start.3= \
 ${dollar}{weasis.codebase.url}/bundle/org.apache.felix.configadmin-${felix.configadmin.version}.jar \
 ${dollar}{weasis.codebase.url}/bundle/org.apache.felix.prefs-${felix.prefs.version}.jar \
 ${dollar}{weasis.codebase.url}/bundle/org.apache.felix.scr-${felix.scr.version}.jar \

felix.auto.start.5= \
 ${dollar}{weasis.codebase.url}/bundle/mydoggy-${mydoggy.version}.jar \
 ${dollar}{weasis.codebase.url}/bundle/jai-lib-${jai.version}.jar \
 ${dollar}{weasis.codebase.url}/bundle/vecmath-${com.sun.media.j3d.version}.jar \

felix.auto.start.10= \
 ${dollar}{weasis.codebase.url}/bundle/weasis-core-api-${weasis.core.version}.jar \
 ${dollar}{weasis.codebase.url}/bundle/weasis-core-ui-${weasis.core.version}.jar \
 ${dollar}{weasis.codebase.url}/bundle/weasis-imageio-codec-${weasis.imageio.version}.jar \

felix.auto.install.20= \
 ${dollar}{weasis.codebase.url}/bundle/jai-lib-${dollar}{native.library.spec}-${jai.version}.jar \
 ${dollar}{weasis.codebase.url}/bundle/weasis-imageio-codec-${dollar}{native.library.spec}-${weasis.imageio.native.version}.jar \

felix.auto.start.30= \
 ${dollar}{weasis.codebase.url}/bundle/weasis-dicom-codec-${weasis.dicom.version}.jar \

felix.auto.start.40= \
 ${dollar}{weasis.codebase.url}/bundle/weasis-dicom-explorer-${weasis.dicom.version}.jar \

felix.auto.start.60= \
 ${dollar}{weasis.codebase.url}/bundle/weasis-base-ui-${weasis.base.version}.jar \

felix.auto.start.70= \
 ${dollar}{weasis.codebase.url}/bundle/weasis-dicom-viewer2d-${weasis.dicom.version}.jar \

# Set the logging levels for OSGI framework  0=None / 1(default)=Error / 2=Warning / 3=Information / 4=Debug
felix.log.level=1

# This may be any of the defined logging levels DEBUG, INFO, WARN, ERROR and FATAL.
org.apache.sling.commons.log.level=INFO
# org.apache.sling.commons.log.file=${dollar}{felix.cache.rootdir}/.weasis/log/log
# org.apache.sling.commons.log.file.size=10MB

# Sets the initial start level of the framework upon startup.
org.osgi.framework.startlevel.beginning=90

# Sets the start level of newly installed bundles.
felix.startlevel.bundle=90

#org.osgi.service.http.port=8080

obr.repository.url=http://felix.apache.org/obr/releases.xml ${dollar}{weasis.codebase.url}/bundle/repository.xml

# Weasis main ui module, no value = weasis can start without UI
weasis.main.ui=weasis-base-ui
# Weasis version, do not remove this property
<<<<<<< HEAD
weasis.version=${project.version}-beta-11
=======
weasis.version=${project.version}-b07
>>>>>>> 2ad65b2f
# If true and the weasis version is different of the installed version, allows to force to override all the modules
weasis.clean.previous.version=true
# Define the Look an Feel for the first launch related to the platform (macosx,linux,windows,...)
weasis.look.macosx=com.apple.laf.AquaLookAndFeel

# For loading DICOMs automatically in the portable Weasis distribution. Set directories relative to the Weasis executable file.
# Ex. subdirectory : images/dicom,my images/dicom
weasis.portable.dicom.directory=dicom,DICOM,IHE_PDI,ihe_pdi,IMAGES,images<|MERGE_RESOLUTION|>--- conflicted
+++ resolved
@@ -150,11 +150,7 @@
 # Weasis main ui module, no value = weasis can start without UI
 weasis.main.ui=weasis-base-ui
 # Weasis version, do not remove this property
-<<<<<<< HEAD
 weasis.version=${project.version}-beta-11
-=======
-weasis.version=${project.version}-b07
->>>>>>> 2ad65b2f
 # If true and the weasis version is different of the installed version, allows to force to override all the modules
 weasis.clean.previous.version=true
 # Define the Look an Feel for the first launch related to the platform (macosx,linux,windows,...)
