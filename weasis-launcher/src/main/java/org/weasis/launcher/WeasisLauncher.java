/*******************************************************************************
 * Copyright (c) 2010 Nicolas Roduit.
 * All rights reserved. This program and the accompanying materials
 * are made available under the terms of the Eclipse Public License v1.0
 * which accompanies this distribution, and is available at
 * http://www.eclipse.org/legal/epl-v10.html
 * 
 * Contributors:
 *     Nicolas Roduit - initial API and implementation
 ******************************************************************************/
package org.weasis.launcher;

import java.awt.Color;
import java.awt.Desktop;
import java.awt.EventQueue;
import java.io.File;
import java.io.FileInputStream;
import java.io.IOException;
import java.io.InputStream;
import java.io.PrintStream;
import java.lang.reflect.Method;
import java.net.URI;
import java.net.URISyntaxException;
import java.util.ArrayList;
import java.util.Enumeration;
import java.util.Iterator;
import java.util.List;
import java.util.Locale;
import java.util.Properties;
import java.util.ServiceLoader;

import javax.swing.JDialog;
import javax.swing.JFrame;
import javax.swing.JOptionPane;
import javax.swing.JTextPane;
import javax.swing.SwingUtilities;
import javax.swing.UIManager;
import javax.swing.event.HyperlinkEvent;
import javax.swing.event.HyperlinkListener;
import javax.swing.plaf.basic.BasicColorChooserUI;
import javax.swing.text.html.HTMLEditorKit;
import javax.swing.text.html.StyleSheet;

import org.apache.felix.framework.Felix;
import org.apache.felix.framework.util.FelixConstants;
import org.apache.felix.framework.util.Util;
import org.osgi.framework.Bundle;
import org.osgi.framework.Constants;
import org.osgi.util.tracker.ServiceTracker;

public class WeasisLauncher {

    /**
     * Switch for specifying bundle directory.
     **/
    public static final String BUNDLE_DIR_SWITCH = "-b"; //$NON-NLS-1$

    /**
     * The property name used to specify whether the launcher should install a shutdown hook.
     **/
    public static final String SHUTDOWN_HOOK_PROP = "felix.shutdown.hook"; //$NON-NLS-1$
    /**
     * The property name used to specify an URL to the configuration property file to be used for the created the
     * framework instance.
     **/
    public static final String CONFIG_PROPERTIES_PROP = "felix.config.properties"; //$NON-NLS-1$
    /**
     * The default name used for the configuration properties file.
     **/
    public static final String CONFIG_PROPERTIES_FILE_VALUE = "config.properties"; //$NON-NLS-1$
    /**
     * The property name used to specify an URL to the extended property file.
     **/
    public static final String EXTENDED_PROPERTIES_PROP = "felix.extended.config.properties"; //$NON-NLS-1$
    /**
     * The default name used for the extended properties file.
     **/
    public static final String EXTENDED_PROPERTIES_FILE_VALUE = "ext-config.properties"; //$NON-NLS-1$
    /**
     * Name of the configuration directory.
     */
    public static final String CONFIG_DIRECTORY = "conf"; //$NON-NLS-1$

    private static HostActivator m_activator = null;
    static volatile Felix m_felix = null;
    static volatile ServiceTracker m_tracker = null;
    static volatile boolean frameworkLoaded = false;

    private static String APP_PROPERTY_FILE = "weasis.properties"; //$NON-NLS-1$
    public static final String P_WEASIS_VERSION = "weasis.version"; //$NON-NLS-1$
    public static final String P_WEASIS_PATH = "weasis.path"; //$NON-NLS-1$
    static Properties modulesi18n = null;
    private static String look = null;

    private static RemotePreferences REMOTE_PREFS;

    /**
     * <p>
     * This method performs the main task of constructing an framework instance and starting its execution. The
     * following functions are performed when invoked:
     * </p>
     * <ol>
     * <li><i><b>Examine and verify command-line arguments.</b></i> The launcher accepts a "<tt>-b</tt>" command line
     * switch to set the bundle auto-deploy directory and a single argument to set the bundle cache directory.</li>
     * <li><i><b>Read the system properties file.</b></i> This is a file containing properties to be pushed into
     * <tt>System.setProperty()</tt> before starting the framework. This mechanism is mainly shorthand for people
     * starting the framework from the command line to avoid having to specify a bunch of <tt>-D</tt> system property
     * definitions. The only properties defined in this file that will impact the framework's behavior are the those
     * concerning setting HTTP proxies, such as <tt>http.proxyHost</tt>, <tt>http.proxyPort</tt>, and
     * <tt>http.proxyAuth</tt>. Generally speaking, the framework does not use system properties at all.</li>
     * <li><i><b>Read the framework's configuration property file.</b></i> This is a file containing properties used to
     * configure the framework instance and to pass configuration information into bundles installed into the framework
     * instance. The configuration property file is called <tt>config.properties</tt> by default and is located in the
     * <tt>conf/</tt> directory of the Felix installation directory, which is the parent directory of the directory
     * containing the <tt>felix.jar</tt> file. It is possible to use a different location for the property file by
     * specifying the desired URL using the <tt>felix.config.properties</tt> system property; this should be set using
     * the <tt>-D</tt> syntax when executing the JVM. If the <tt>config.properties</tt> file cannot be found, then
     * default values are used for all configuration properties. Refer to the <a href="Felix.html#Felix(java.util.Map)">
     * <tt>Felix</tt></a> constructor documentation for more information on framework configuration properties.</li>
     * <li><i><b>Copy configuration properties specified as system properties into the set of configuration
     * properties.</b></i> Even though the Felix framework does not consult system properties for configuration
     * information, sometimes it is convenient to specify them on the command line when launching Felix. To make this
     * possible, the Felix launcher copies any configuration properties specified as system properties into the set of
     * configuration properties passed into Felix.</li>
     * <li><i><b>Add shutdown hook.</b></i> To make sure the framework shutdowns cleanly, the launcher installs a
     * shutdown hook; this can be disabled with the <tt>felix.shutdown.hook</tt> configuration property.</li>
     * <li><i><b>Create and initialize a framework instance.</b></i> The OSGi standard <tt>FrameworkFactory</tt> is
     * retrieved from <tt>META-INF/services</tt> and used to create a framework instance with the configuration
     * properties.</li>
     * <li><i><b>Auto-deploy bundles.</b></i> All bundles in the auto-deploy directory are deployed into the framework
     * instance.</li>
     * <li><i><b>Start the framework.</b></i> The framework is started and the launcher thread waits for the framework
     * to shutdown.</li>
     * </ol>
     * <p>
     * It should be noted that simply starting an instance of the framework is not enough to create an interactive
     * session with it. It is necessary to install and start bundles that provide a some means to interact with the
     * framework; this is generally done by bundles in the auto-deploy directory or specifying an "auto-start" property
     * in the configuration property file. If no bundles providing a means to interact with the framework are installed
     * or if the configuration property file cannot be found, the framework will appear to be hung or deadlocked. This
     * is not the case, it is executing correctly, there is just no way to interact with it.
     * </p>
     * <p>
     * The launcher provides two ways to deploy bundles into a framework at startup, which have associated configuration
     * properties:
     * </p>
     * <ul>
     * <li>Bundle auto-deploy - Automatically deploys all bundles from a specified directory, controlled by the
     * following configuration properties:
     * <ul>
     * <li><tt>felix.auto.deploy.dir</tt> - Specifies the auto-deploy directory from which bundles are automatically
     * deploy at framework startup. The default is the <tt>bundle/</tt> directory of the current directory.</li>
     * <li><tt>felix.auto.deploy.action</tt> - Specifies the auto-deploy actions to be found on bundle JAR files found
     * in the auto-deploy directory. The possible actions are <tt>install</tt>, <tt>update</tt>, <tt>start</tt>, and
     * <tt>uninstall</tt>. If no actions are specified, then the auto-deploy directory is not processed. There is no
     * default value for this property.</li>
     * </ul>
     * </li>
     * <li>Bundle auto-properties - Configuration properties which specify URLs to bundles to install/start:
     * <ul>
     * <li><tt>felix.auto.install.N</tt> - Space-delimited list of bundle URLs to automatically install when the
     * framework is started, where <tt>N</tt> is the start level into which the bundle will be installed (e.g.,
     * felix.auto.install.2).</li>
     * <li><tt>felix.auto.start.N</tt> - Space-delimited list of bundle URLs to automatically install and start when the
     * framework is started, where <tt>N</tt> is the start level into which the bundle will be installed (e.g.,
     * felix.auto.start.2).</li>
     * </ul>
     * </li>
     * </ul>
     * <p>
     * These properties should be specified in the <tt>config.properties</tt> so that they can be processed by the
     * launcher during the framework startup process.
     * </p>
     * 
     * @param args
     *            Accepts arguments to set the auto-deploy directory and/or the bundle cache directory.
     * @throws Exception
     *             If an error occurs.
     **/
    public static void main(String[] argv) throws Exception {
        launch(argv);
    }

    public static void launch(String[] argv) throws Exception {
        // Set system property for dynamically loading only native libraries corresponding of the current platform
        setSystemSpecification();

        // Getting VM arguments, workaround for having a fully trusted application with JWS,
        // http://bugs.sun.com/bugdatabase/view_bug.do?bug_id=6653241
        for (int i = 0; i < argv.length; i++) {
            if (argv[i].startsWith("-VMP") && argv[i].length() > 4) { //$NON-NLS-1$
                String[] vmarg = argv[i].substring(4).split("=", 2);
                if (vmarg.length == 2) {
                    if (vmarg[1].startsWith("\"") && vmarg[1].endsWith("\"")) {
                        vmarg[1] = vmarg[1].substring(1, vmarg[1].length() - 1);
                    }
                    System.setProperty(vmarg[0], vmarg[1]);
                }
            }
        }

        final List<StringBuffer> commandList = splitCommand(argv);
        // Look for bundle directory and/or cache directory.
        // We support at most one argument, which is the bundle
        // cache directory.
        String bundleDir = null;
        String cacheDir = null;
        for (StringBuffer c : commandList) {
            String command = c.toString();
            if (command.startsWith("felix")) { //$NON-NLS-1$
                String[] params = command.split(" "); //$NON-NLS-1$
                if (params.length < 3 || params.length > 4) {
                    System.err.println("Usage: [$felix -b <bundle-deploy-dir>] [<bundle-cache-dir>]"); //$NON-NLS-1$
                } else {
                    bundleDir = params[2];
                    if (params.length > 3) {
                        cacheDir = params[3];
                    }
                }
                commandList.remove(c);
                break;
            }
        }

        String portable = System.getProperty("weasis.portable.dir"); //$NON-NLS-1$
        if (portable != null) {
            File basePortableDir = new File(portable);
            String baseURL = ""; //$NON-NLS-1$
            try {
                baseURL = basePortableDir.toURI().toURL().toString() + "weasis"; //$NON-NLS-1$
                System.setProperty("weasis.codebase.url", baseURL); //$NON-NLS-1$
                baseURL += "/" + CONFIG_DIRECTORY + "/"; //$NON-NLS-1$ //$NON-NLS-2$
                System.setProperty(CONFIG_PROPERTIES_PROP, baseURL + CONFIG_PROPERTIES_FILE_VALUE); //$NON-NLS-1$
                System.setProperty(EXTENDED_PROPERTIES_PROP, baseURL + EXTENDED_PROPERTIES_FILE_VALUE); //$NON-NLS-1$
            } catch (Exception e) {
                e.printStackTrace();
            }
        }
        // Read configuration properties.
        Properties configProps = WeasisLauncher.loadConfigProperties();
        // If no configuration properties were found, then create
        // an empty properties object.
        if (configProps == null) {
            System.err.println("No " + CONFIG_PROPERTIES_FILE_VALUE + " found."); //$NON-NLS-1$ //$NON-NLS-2$
            configProps = new Properties();
        }

        // If there is a passed in bundle auto-deploy directory, then
        // that overwrites anything in the config file.
        if (bundleDir != null) {
            configProps.setProperty(AutoProcessor.AUTO_DEPLOY_DIR_PROPERY, bundleDir);
        }

        // If there is a passed in bundle cache directory, then
        // that overwrites anything in the config file.
        if (cacheDir != null) {
            configProps.setProperty(Constants.FRAMEWORK_STORAGE, cacheDir);
        }

        // Load local properties and clean if necessary the previous version
        WebStartLoader loader = loadProperties(configProps);

        // If enabled, register a shutdown hook to make sure the framework is
        // cleanly shutdown when the VM exits.
        Runtime.getRuntime().addShutdownHook(new Thread("Felix Shutdown Hook") { //$NON-NLS-1$

                @Override
                public void run() {
                    int exitStatus = 0;
                    try {
                        if (m_felix != null) {
                            m_felix.stop();
                            // wait asynchronous stop (max 20 seconds to stop all bundles)
                            m_felix.waitForStop(20000);
                        }
                    } catch (Exception ex) {
                        exitStatus = -1;
                        System.err.println("Error stopping framework: " + ex); //$NON-NLS-1$
                    } finally {
                        // After all bundles has been stopped, we can copy the preferences
                        if (REMOTE_PREFS != null) {
                            REMOTE_PREFS.store();
                        }
                        // Clean temp folder.
                        FileUtil.deleteDirectoryContents(FileUtil.getApplicationTempDir());
                        Runtime.getRuntime().halt(exitStatus);
                    }
                }
            });

        System.out.println("\nWeasis Starting..."); //$NON-NLS-1$
        System.out.println("========================\n"); //$NON-NLS-1$
        int exitStatus = 0;
        // Create host activator;
        m_activator = new HostActivator();

        List list = new ArrayList();
        list.add(m_activator);
        configProps.put(FelixConstants.SYSTEMBUNDLE_ACTIVATORS_PROP, list);

        try {
            // Now create an instance of the framework with our configuration properties.
            m_felix = new Felix(configProps);
            // Initialize the framework, but don't start it yet.
            m_felix.init();

            // Use the system bundle context to process the auto-deploy
            // and auto-install/auto-start properties.
            loader.setFelix(configProps, m_activator.getBundleContext());
            loader.writeLabel("Starting... Weasis"); //$NON-NLS-1$
            m_tracker =
                new ServiceTracker(m_activator.getBundleContext(), "org.apache.felix.service.command.CommandProcessor", //$NON-NLS-1$
                    null);
            m_tracker.open();

            // Start the framework.
            m_felix.start();

            // End of splash screen
            loader.close();
            loader = null;
            SwingUtilities.invokeLater(new Runnable() {

                @Override
                public void run() {
                    m_tracker.open();
                    Object commandSession = getCommandSession(m_tracker.getService());
                    if (commandSession != null) {
                        // execute the commands from main argv
                        for (StringBuffer command : commandList) {
                            commandSession_execute(commandSession, command);
                        }
                        commandSession_close(commandSession);
                    }

                    m_tracker.close();
                }
            });

            String mainUI = configProps.getProperty("weasis.main.ui", ""); //$NON-NLS-1$ //$NON-NLS-2$
            mainUI = mainUI.trim();
            if (!mainUI.equals("")) { //$NON-NLS-1$
                boolean uiStarted = false;
                for (Bundle b : m_felix.getBundleContext().getBundles()) {
                    if (b.getSymbolicName().equals(mainUI) && b.getState() == Bundle.ACTIVE) { //$NON-NLS-1$
                        uiStarted = true;
                        break;
                    }
                }
                if (!uiStarted) {
                    throw new Exception("Main User Interface bundle cannot be started"); //$NON-NLS-1$
                }
            }
            frameworkLoaded = true;
            // Wait for framework to stop to exit the VM.
            m_felix.waitForStop(0);
            System.exit(0);

        } catch (Exception ex) {
            exitStatus = -1;
            System.err.println("Could not create framework: " + ex); //$NON-NLS-1$
            ex.printStackTrace();
        } finally {
            Runtime.getRuntime().halt(exitStatus);
        }
    }

    public static List<StringBuffer> splitCommand(String[] args) {
        int length = args.length;
        ArrayList<StringBuffer> list = new ArrayList<StringBuffer>(5);
        for (int i = 0; i < length; i++) {
            if (args[i].startsWith("$") && args[i].length() > 1) { //$NON-NLS-1$
                StringBuffer command = new StringBuffer(args[i].substring(1));
                // look for parameters
                while (i + 1 < length && !args[i + 1].startsWith("$")) { //$NON-NLS-1$
                    i++;
                    command.append(" "); //$NON-NLS-1$
                    if (args[i].indexOf(" ") != -1) { //$NON-NLS-1$
                        command.append("\""); //$NON-NLS-1$
                        command.append(args[i]);
                        command.append("\""); //$NON-NLS-1$
                    } else {
                        command.append(args[i]);
                    }
                }
                list.add(command);
            }
        }
        // for (StringBuffer stringBuffer : list) {
        // System.out.println("Command:" + stringBuffer);
        // }
        return list;
    }

    public static Object getCommandSession(Object commandProcessor) {
        if (commandProcessor == null) {
            return null;
        }
        Class[] parameterTypes = new Class[] { InputStream.class, PrintStream.class, PrintStream.class };

        Object[] arguments = new Object[] { System.in, System.out, System.err };

        try {
            Method nameMethod = commandProcessor.getClass().getMethod("createSession", parameterTypes); //$NON-NLS-1$
            Object commandSession = nameMethod.invoke(commandProcessor, arguments);
            return commandSession;
        } catch (Exception ex) {
            // Since the services returned by the tracker could become
            // invalid at any moment, we will catch all exceptions, log
            // a message, and then ignore faulty services.
            System.err.println(ex);
        }

        return null;
    }

    public static boolean commandSession_close(Object commandSession) {
        if (commandSession == null) {
            return false;
        }
        try {
            Method nameMethod = commandSession.getClass().getMethod("close", null); //$NON-NLS-1$
            nameMethod.invoke(commandSession, null);
            return true;
        } catch (Exception ex) {
            // Since the services returned by the tracker could become
            // invalid at any moment, we will catch all exceptions, log
            // a message, and then ignore faulty services.
            System.err.println(ex);
        }

        return false;
    }

    public static boolean commandSession_execute(Object commandSession, CharSequence charSequence) {
        if (commandSession == null) {
            return false;
        }
        Class[] parameterTypes = new Class[] { CharSequence.class };

        Object[] arguments = new Object[] { charSequence };

        try {
            Method nameMethod = commandSession.getClass().getMethod("execute", parameterTypes); //$NON-NLS-1$
            nameMethod.invoke(commandSession, arguments);
            return true;
        } catch (Exception ex) {
            // Since the services returned by the tracker could become
            // invalid at any moment, we will catch all exceptions, log
            // a message, and then ignore faulty services.
            System.err.println(ex);
            ex.printStackTrace();
        }

        return false;
    }

    /**
     * This following part has been copied from the Main class of the Felix project
     * 
     **/

    /**
     * <p>
     * Loads the configuration properties in the configuration property file associated with the framework installation;
     * these properties are accessible to the framework and to bundles and are intended for configuration purposes. By
     * default, the configuration property file is located in the <tt>conf/</tt> directory of the Felix installation
     * directory and is called "<tt>config.properties</tt>". The installation directory of Felix is assumed to be the
     * parent directory of the <tt>felix.jar</tt> file as found on the system class path property. The precise file from
     * which to load configuration properties can be set by initializing the "<tt>felix.config.properties</tt>" system
     * property to an arbitrary URL.
     * </p>
     * 
     * @return A <tt>Properties</tt> instance or <tt>null</tt> if there was an error.
     **/
    public static Properties loadConfigProperties() {
        URI propURI = getPropertiesURI(CONFIG_PROPERTIES_PROP, CONFIG_PROPERTIES_FILE_VALUE);
        // Read the properties file
        Properties props = null;
        if (propURI != null) {
            props = readProperties(propURI, null);
        }
        propURI = getPropertiesURI(EXTENDED_PROPERTIES_PROP, EXTENDED_PROPERTIES_FILE_VALUE);
        if (propURI != null) {
            // Extended properties, add or override existing properties
            props = readProperties(propURI, props);
        }
        if (props != null) {
            // Perform variable substitution for system properties.
            for (Enumeration e = props.propertyNames(); e.hasMoreElements();) {
                String name = (String) e.nextElement();
                props.setProperty(name, Util.substVars(props.getProperty(name), name, null, props));
            }
        }
        return props;
    }

    public static URI getPropertiesURI(String configProp, String configFile) {

        // The config properties file is either specified by a system
        // property or it is in the conf/ directory of the Felix
        // installation directory. Try to load it from one of these
        // places.

        // See if the property URL was specified as a property.
        URI propURL = null;
        String custom = System.getProperty(configProp);
        if (custom != null) {
            try {
                propURL = new URI(custom);
            } catch (URISyntaxException e) {
                System.err.print(configProp + ": " + e); //$NON-NLS-1$
                return null;
            }
        } else {
            // Determine where the configuration directory is by figuring
            // out where felix.jar is located on the system class path.
            File confDir = null;
            String classpath = System.getProperty("java.class.path"); //$NON-NLS-1$
            int index = classpath.toLowerCase().indexOf("felix.jar"); //$NON-NLS-1$
            int start = classpath.lastIndexOf(File.pathSeparator, index) + 1;
            if (index >= start) {
                // Get the path of the felix.jar file.
                String jarLocation = classpath.substring(start, index);
                // Calculate the conf directory based on the parent
                // directory of the felix.jar directory.
                confDir = new File(new File(new File(jarLocation).getAbsolutePath()).getParent(), CONFIG_DIRECTORY);
            } else {
                // Can't figure it out so use the current directory as default.
                confDir = new File(System.getProperty("user.dir"), CONFIG_DIRECTORY); //$NON-NLS-1$
            }

            try {
                propURL = new File(confDir, configFile).toURI();
            } catch (Exception ex) {
                System.err.print(configFile + ": " + ex); //$NON-NLS-1$
                return null;
            }
        }
        return propURL;
    }

    public static Properties readProperties(URI propURI, Properties props) {
        // Read the properties file.
        if (props == null) {
            props = new Properties();
        }
        InputStream is = null;
        try {
            // Try to load config.properties.
            is = propURI.toURL().openConnection().getInputStream();
            props.load(is);
            is.close();
        } catch (Exception ex) {
            System.err.println("Cannot read properties file: " + propURI); //$NON-NLS-1$
            FileUtil.safeClose(is);
            return props;
        }
        return props;
    }

    private static String getGeneralProperty(String key, String defaultValue, Properties config, Properties local) {
        return getGeneralProperty(key, key, defaultValue, config, local);
    }

    private static String getGeneralProperty(String key, String localKey, String defaultValue, Properties config,
        Properties local) {
        String value = local.getProperty(localKey, null);
        if (value == null) {
            value = System.getProperty(key, null);
            if (value == null) {
                value = config.getProperty(key, defaultValue);
            }
<<<<<<< HEAD
            // When first launch, set property that can be writed later
=======
            // When first launch, set property that can be written later
>>>>>>> 2c7606a9
            local.setProperty(localKey, value);
        }
        return value;
    }

    public static void setSystemSpecification() {
        // Follows the OSGI specification to use Bundle-NativeCode in the bundle fragment :
        // http://www.osgi.org/Specifications/Reference
        String osName = System.getProperty("os.name"); //$NON-NLS-1$
        String osArch = System.getProperty("os.arch"); //$NON-NLS-1$
        if (osName != null && !osName.trim().equals("") && osArch != null && !osArch.trim().equals("")) { //$NON-NLS-1$ //$NON-NLS-2$
            if (osName.startsWith("Win")) { //$NON-NLS-1$
                // All Windows versions with a specific processor architecture (x86 or x86-64) are grouped under
                // windows. If you need to make different native libraries for the Windows versions, define it in the
                // Bundle-NativeCode tag of the bundle fragment.
                osName = "windows"; //$NON-NLS-1$
            } else if (osName.equals("Mac OS X")) { //$NON-NLS-1$
                osName = "macosx"; //$NON-NLS-1$
            } else if (osName.equals("SymbianOS")) { //$NON-NLS-1$
                osName = "epoc32"; //$NON-NLS-1$
            } else if (osName.equals("hp-ux")) { //$NON-NLS-1$
                osName = "hpux"; //$NON-NLS-1$
            } else if (osName.equals("Mac OS")) { //$NON-NLS-1$
                osName = "macos"; //$NON-NLS-1$
            } else if (osName.equals("OS/2")) { //$NON-NLS-1$
                osName = "os2"; //$NON-NLS-1$
            } else if (osName.equals("procnto")) { //$NON-NLS-1$
                osName = "qnx"; //$NON-NLS-1$
            } else {
                osName = osName.toLowerCase();
            }

            if (osArch.equals("pentium") || osArch.equals("i386") || osArch.equals("i486") || osArch.equals("i586") //$NON-NLS-1$ //$NON-NLS-2$ //$NON-NLS-3$ //$NON-NLS-4$
                || osArch.equals("i686")) { //$NON-NLS-1$
                osArch = "x86"; //$NON-NLS-1$
            } else if (osArch.equals("amd64") || osArch.equals("em64t") || osArch.equals("x86_64")) { //$NON-NLS-1$ //$NON-NLS-2$ //$NON-NLS-3$
                osArch = "x86-64"; //$NON-NLS-1$
            } else if (osArch.equals("power ppc")) { //$NON-NLS-1$
                osArch = "powerpc"; //$NON-NLS-1$
            } else if (osArch.equals("psc1k")) { //$NON-NLS-1$
                osArch = "ignite"; //$NON-NLS-1$
            } else {
                osArch = osArch.toLowerCase();
            }
            System.setProperty("native.library.spec", osName + "-" + osArch); //$NON-NLS-1$ //$NON-NLS-2$
        }
    }

    public static WebStartLoader loadProperties(Properties config) {
        String dir = new File(config.getProperty(Constants.FRAMEWORK_STORAGE)).getParent();
        System.setProperty(P_WEASIS_PATH, dir);
        String user = System.getProperty("weasis.user", null); //$NON-NLS-1$
        if (REMOTE_PREFS == null && user != null) {
            ServiceLoader<RemotePreferences> prefs = ServiceLoader.load(RemotePreferences.class);
            Iterator<RemotePreferences> commandsIterator = prefs.iterator();
            while (commandsIterator.hasNext()) {
                REMOTE_PREFS = commandsIterator.next();
                REMOTE_PREFS.initialize(user, dir + File.separator + "preferences" + File.separator + user); //$NON-NLS-1$
                break;
            }
        }
        if (REMOTE_PREFS != null) {
            REMOTE_PREFS.read();
        }

        String portable = System.getProperty("weasis.portable.dir"); //$NON-NLS-1$
        if (portable != null) {
            System
                .setProperty("weasis.portable.dicom.directory", config.getProperty("weasis.portable.dicom.directory")); //$NON-NLS-1$ //$NON-NLS-2$
        }

        File basdir;
        if (user == null) {
            basdir = new File(dir);
        } else {
            basdir = new File(dir + File.separator + "preferences" + File.separator //$NON-NLS-1$
                + user);
            try {
                basdir.mkdirs();
            } catch (Exception e) {
                basdir = new File(dir);
                e.printStackTrace();
            }
        }
        File common_file = new File(basdir, APP_PROPERTY_FILE);
        Properties s_prop = readProperties(common_file);
        // General Preferences priority order:
        // 1) Last value (does not exist for first launch of Weasis in an operating system session).
        // 2) Java System property
        // 3) Property defined in weasis/conf/config.properties or in weasis/conf/ext-config.properties (extension of
        // config)
        // 4) default value
<<<<<<< HEAD

        final String lang = getGeneralProperty("weasis.language", "locale.language", "en", config, s_prop); //$NON-NLS-1$ //$NON-NLS-2$
        final String country = getGeneralProperty("weasis.country", "locale.country", "US", config, s_prop); //$NON-NLS-1$ //$NON-NLS-2$
        final String variant = getGeneralProperty("weasis.variant", "locale.variant", "", config, s_prop); //$NON-NLS-1$ //$NON-NLS-2$

=======

        final String lang = getGeneralProperty("weasis.language", "locale.language", "en", config, s_prop); //$NON-NLS-1$ //$NON-NLS-2$
        final String country = getGeneralProperty("weasis.country", "locale.country", "US", config, s_prop); //$NON-NLS-1$ //$NON-NLS-2$
        final String variant = getGeneralProperty("weasis.variant", "locale.variant", "", config, s_prop); //$NON-NLS-1$ //$NON-NLS-2$

>>>>>>> 2c7606a9
        getGeneralProperty("weasis.confirm.closing", "true", config, s_prop); //$NON-NLS-1$ //$NON-NLS-2$

        URI translation_modules = null;
        if (portable != null) {
            File file = new File(portable, "weasis/bundle-i18n/buildNumber.properties"); //$NON-NLS-1$
            if (file.canRead()) {
                translation_modules = file.toURI();
                String path = file.getParentFile().toURI().toString();
                System.setProperty("weasis.i18n", path); //$NON-NLS-1$
                System.out.println("i18n path: " + path); //$NON-NLS-1$
            }
        } else {
            String path = System.getProperty("weasis.i18n", null); //$NON-NLS-1$
            if (path != null) {
                path += path.endsWith("/") ? "buildNumber.properties" : "/buildNumber.properties"; //$NON-NLS-1$ //$NON-NLS-2$ //$NON-NLS-3$
                try {
                    translation_modules = new URI(path);
                } catch (URISyntaxException e) {
                    System.err.println("Cannot find translation modules: " + e); //$NON-NLS-1$
                }
            }
        }
        if (translation_modules != null) {
            modulesi18n = readProperties(translation_modules, null);
            if (modulesi18n != null) {
                System.setProperty("weasis.languages", modulesi18n.getProperty("languages", "")); //$NON-NLS-1$ //$NON-NLS-2$ //$NON-NLS-3$
            }
        }
        if (lang.equals("en")) { //$NON-NLS-1$
            // if English no need to load i18n bundle fragments
            modulesi18n = null;
        }
        Locale.setDefault(new Locale(lang, country, variant));

        look = s_prop.getProperty("weasis.look", null); //$NON-NLS-1$
        if (look == null) {
            String nativeLook = null;
            String sys_spec = System.getProperty("native.library.spec", "unknown"); //$NON-NLS-1$ //$NON-NLS-2$
            int index = sys_spec.indexOf("-"); //$NON-NLS-1$
            if (index > 0) {
                nativeLook = "weasis.look." + sys_spec.substring(0, index); //$NON-NLS-1$
                look = System.getProperty(nativeLook, null);
                if (look == null) {
                    look = config.getProperty(nativeLook, null);
                }

            }
            if (look == null) {
                look = System.getProperty("weasis.look", null);
                if (look == null) {
                    look = config.getProperty(nativeLook, null);
                }
            }
        }
        if (LookAndFeels.installSubstanceLookAndFeels() && look == null) {
            if ("Mac OS X".equals(System.getProperty("os.name"))) { //$NON-NLS-1$ //$NON-NLS-2$
                look = "com.apple.laf.AquaLookAndFeel"; //$NON-NLS-1$
            } else {
                look = "org.pushingpixels.substance.api.skin.SubstanceTwilightLookAndFeel"; //$NON-NLS-1$
            }
        }
        // Set look and feels
        try {
            SwingUtilities.invokeAndWait(new Runnable() {
                @Override
                public void run() {
                    if (look.startsWith("org.pushingpixels")) { //$NON-NLS-1$
                        JFrame.setDefaultLookAndFeelDecorated(true);
                        JDialog.setDefaultLookAndFeelDecorated(true);
                    }
                    look = setLookAndFeel(look);
                }
            });
        } catch (Exception e) {
            System.err.println("WARNING : Unable to set the Look&Feel " + look); //$NON-NLS-1$
            e.printStackTrace();
        }
        s_prop.put("weasis.look", look);

        Properties common_prop;
        if (basdir.getPath().equals(dir)) {
            common_prop = s_prop;
        } else {
            FileUtil.storeProperties(common_file, s_prop, null);
            common_file = new File(dir, APP_PROPERTY_FILE);
            common_prop = readProperties(common_file);
        }

        String versionOld = common_prop.getProperty("weasis.version"); //$NON-NLS-1$
        String versionNew = config.getProperty("weasis.version"); //$NON-NLS-1$

        // Splash screen that shows bundles loading
        final WebStartLoader loader = new WebStartLoader();
        // Display splash screen
        loader.open();

        boolean update = false;
        if (versionNew != null) {
            // Add also to java properties for the about
            System.setProperty(P_WEASIS_VERSION, versionNew);
            common_prop.put(P_WEASIS_VERSION, versionNew);
            if (versionOld == null || !versionOld.equals(versionNew)) {
                update = true;
            }
        }
        if (update) {
            common_prop.put("weasis.look", look); //$NON-NLS-1$
            FileUtil.storeProperties(common_file, common_prop, null);
        }

        boolean cleanCache = Boolean.parseBoolean(config.getProperty("weasis.clean.previous.version")); //$NON-NLS-1$
        // Save if not exist or could not be read
        if (cleanCache && versionNew != null) {
            if (!versionNew.equals(versionOld)) {
                System.out.printf("Clean previous Weasis version: %s \n", versionOld); //$NON-NLS-1$
                config.setProperty(Constants.FRAMEWORK_STORAGE_CLEAN, Constants.FRAMEWORK_STORAGE_CLEAN_ONFIRSTINIT);
            }
        }
        final File file = common_file;
        // Test if it is the first time launch
        if (versionOld == null) {
            EventQueue.invokeLater(new Runnable() {

                @Override
                public void run() {
                    Object[] options =
                        { Messages.getString("WeasisLauncher.ok"), Messages.getString("WeasisLauncher.no") }; //$NON-NLS-1$ //$NON-NLS-2$

                    int response =
                        JOptionPane.showOptionDialog(
                            loader.getWindow(),
                            Messages.getString("WeasisLauncher.msg"), //$NON-NLS-1$
                            Messages.getString("WeasisLauncher.first"), JOptionPane.YES_NO_OPTION, JOptionPane.WARNING_MESSAGE, //$NON-NLS-1$
                            null, options, null);
                    if (response == 1) {
                        // delete the properties file to ask again
                        file.delete();
                        System.err.println("Refusing the disclaimer"); //$NON-NLS-1$
                        System.exit(-1);
                    }
                }
            });
        } else if (versionNew != null && !versionNew.equals(versionOld)) {
            final StringBuffer message = new StringBuffer("<P>"); //$NON-NLS-1$
            message.append(String.format(Messages.getString("WeasisLauncher.change.version"), versionOld, versionNew)); //$NON-NLS-1$

            EventQueue.invokeLater(new Runnable() {
                @Override
                public void run() {
                    JTextPane jTextPane1 = new JTextPane();
                    jTextPane1.setContentType("text/html"); //$NON-NLS-1$
                    jTextPane1.setEditable(false);
                    jTextPane1.addHyperlinkListener(new HyperlinkListener() {
                        @Override
                        public void hyperlinkUpdate(HyperlinkEvent e) {
                            JTextPane pane = (JTextPane) e.getSource();
                            if (e.getEventType() == HyperlinkEvent.EventType.ENTERED) {
                                pane.setToolTipText(e.getDescription());
                            } else if (e.getEventType() == HyperlinkEvent.EventType.EXITED) {
                                pane.setToolTipText(null);
                            } else if (e.getEventType() == HyperlinkEvent.EventType.ACTIVATED) {
                                if (System.getProperty("os.name", "unknown").toLowerCase().startsWith("linux")) { //$NON-NLS-1$ //$NON-NLS-2$ //$NON-NLS-3$
                                    try {
                                        String cmd = String.format("xdg-open %s", e.getURL()); //$NON-NLS-1$
                                        Runtime.getRuntime().exec(cmd);
                                    } catch (IOException e1) {
                                        e1.printStackTrace();
                                    }
                                } else if (Desktop.isDesktopSupported()) {
                                    final Desktop desktop = Desktop.getDesktop();
                                    if (desktop.isSupported(Desktop.Action.BROWSE)) {
                                        try {
                                            desktop.browse(e.getURL().toURI());

                                        } catch (IOException ex) {
                                            ex.printStackTrace();
                                        } catch (URISyntaxException ex2) {
                                            ex2.printStackTrace();
                                        }
                                    }
                                }
                            }
                        }
                    });
                    jTextPane1.setBackground(Color.WHITE);
                    StyleSheet ss = ((HTMLEditorKit) jTextPane1.getEditorKit()).getStyleSheet();
                    ss.addRule("p {font-size:12}"); //$NON-NLS-1$
                    message.append("<BR>"); //$NON-NLS-1$
                    String rn = Messages.getString("WeasisLauncher.release"); //$NON-NLS-1$
                    message.append(String.format("<a href=\"%s\">" + rn + "</a>.", //$NON-NLS-1$ //$NON-NLS-2$
                        "http://www.dcm4che.org/jira/secure/ReleaseNote.jspa?projectId=10090&version=10431")); //$NON-NLS-1$
                    message.append("</P>"); //$NON-NLS-1$
                    jTextPane1.setText(message.toString());
                    JOptionPane.showMessageDialog(loader.getWindow(), jTextPane1,
                        Messages.getString("WeasisLauncher.News"), JOptionPane.PLAIN_MESSAGE); //$NON-NLS-1$
                }
            });
        }
        return loader;
    }

    private static Properties readProperties(File propsFile) {
        Properties properties = new Properties();

        if (propsFile.canRead()) {
            FileInputStream fis = null;
            try {
                fis = new FileInputStream(propsFile);
                properties.load(fis);

            } catch (Throwable t) {
            } finally {
                try {
                    if (fis != null) {
                        fis.close();
                    }
                } catch (IOException e) {
                }
            }
        } else {
            File appFoler = new File(System.getProperty(P_WEASIS_PATH, "")); //$NON-NLS-1$
            appFoler.mkdirs();
        }
        return properties;
    }

    /**
     * Changes the look and feel for the whole GUI
     */

    public static String setLookAndFeel(String look) {
        // Workaround in substance 6.3 to work with JAVA 7
        UIManager.put("ColorChooserUI", BasicColorChooserUI.class.getName()); //$NON-NLS-1$
        // Do not display metal LAF in bold, it is ugly
        UIManager.put("swing.boldMetal", Boolean.FALSE); //$NON-NLS-1$
        // Display slider value is set to false (already in all LAF by the panel title), used by GTK LAF
        UIManager.put("Slider.paintValue", Boolean.FALSE); //$NON-NLS-1$
        UIManager.LookAndFeelInfo lafs[] = UIManager.getInstalledLookAndFeels();
        laf_exist: if (look != null) {
            for (int i = 0, n = lafs.length; i < n; i++) {
                if (lafs[i].getClassName().equals(look)) {
                    break laf_exist;
                }
            }
            look = null;
        }
        if (look == null) {
            if ("Mac OS X".equals(System.getProperty("os.name"))) { //$NON-NLS-1$ //$NON-NLS-2$
                look = "com.apple.laf.AquaLookAndFeel"; //$NON-NLS-1$
            } else {
                // Try to set Nimbus, concurrent thread issue
                // http://bugs.sun.com/bugdatabase/view_bug.do?bug_id=6785663
                for (int i = 0, n = lafs.length; i < n; i++) {
                    if (lafs[i].getName().equals("Nimbus")) { //$NON-NLS-1$
                        look = lafs[i].getClassName();
                        break;
                    }
                }
            }
            // Should never happen
            if (look == null) {
                look = UIManager.getSystemLookAndFeelClassName();
            }

        }

        if (look != null) {
            try {
                UIManager.setLookAndFeel(look);

            } catch (Exception e) {
                System.err.println("WARNING : Unable to set the Look&Feel"); //$NON-NLS-1$
                e.printStackTrace();
            }
        }
        return look;
    }
}<|MERGE_RESOLUTION|>--- conflicted
+++ resolved
@@ -571,11 +571,7 @@
             if (value == null) {
                 value = config.getProperty(key, defaultValue);
             }
-<<<<<<< HEAD
-            // When first launch, set property that can be writed later
-=======
             // When first launch, set property that can be written later
->>>>>>> 2c7606a9
             local.setProperty(localKey, value);
         }
         return value;
@@ -668,19 +664,11 @@
         // 3) Property defined in weasis/conf/config.properties or in weasis/conf/ext-config.properties (extension of
         // config)
         // 4) default value
-<<<<<<< HEAD
 
         final String lang = getGeneralProperty("weasis.language", "locale.language", "en", config, s_prop); //$NON-NLS-1$ //$NON-NLS-2$
         final String country = getGeneralProperty("weasis.country", "locale.country", "US", config, s_prop); //$NON-NLS-1$ //$NON-NLS-2$
         final String variant = getGeneralProperty("weasis.variant", "locale.variant", "", config, s_prop); //$NON-NLS-1$ //$NON-NLS-2$
 
-=======
-
-        final String lang = getGeneralProperty("weasis.language", "locale.language", "en", config, s_prop); //$NON-NLS-1$ //$NON-NLS-2$
-        final String country = getGeneralProperty("weasis.country", "locale.country", "US", config, s_prop); //$NON-NLS-1$ //$NON-NLS-2$
-        final String variant = getGeneralProperty("weasis.variant", "locale.variant", "", config, s_prop); //$NON-NLS-1$ //$NON-NLS-2$
-
->>>>>>> 2c7606a9
         getGeneralProperty("weasis.confirm.closing", "true", config, s_prop); //$NON-NLS-1$ //$NON-NLS-2$
 
         URI translation_modules = null;
