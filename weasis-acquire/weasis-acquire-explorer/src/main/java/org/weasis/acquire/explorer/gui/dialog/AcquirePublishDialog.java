--- conflicted
+++ resolved
@@ -355,15 +355,7 @@
     private Predicate<AcquireImageInfo> oversizedImages() {
         return acqImg -> {
             PlanarImage img = acqImg.getImage().getImage(acqImg.getPostProcessOpManager());
-<<<<<<< HEAD
             return img.width() > Resolution.ULTRA_HD.maxSize || img.height() > Resolution.ULTRA_HD.maxSize;
-=======
-
-            int width = img.getWidth();
-            int height = img.getHeight();
-
-            return width > Resolution.ULTRA_HD.maxSize || height > Resolution.ULTRA_HD.maxSize;
->>>>>>> 30535375
         };
     }
 
